import configparser
import os
import warnings
from time import gmtime, strftime

import glob_constants as glc
import mri_utils
from utils import io_utils
import utils.utils as utils
from losses import DICE_LOSS, CMD_LINE_SUPPORTED_LOSSES, get_training_loss_from_str

DEPRECATED_KEYS = ['NUM_CLASSES']

DEEPLABV3_NAME = 'deeplabv3_2d'
SEGNET_NAME = 'segnet_2d'
UNET_NAME = 'unet_2d'
ENSEMBLE_UDS_NAME = 'ensemble_uds'

# This is the default save path prefix - please change if you desire something else
SAVE_PATH_PREFIX = '/bmrNAS/people/arjun/msk_seg_networks/oai_data'

<<<<<<< HEAD
CMD_LINE_VARS = ['n_epochs', 'augment_data',
                 'use_step_decay', 'initial_learning_rate', 'min_learning_rate', 'drop_factor', 'drop_rate',
                 'use_early_stopping', 'early_stopping_min_delta', 'early_stopping_patience',
                 'early_stopping_criterion',
                 'train_batch_size', 'valid_batch_size', 'test_batch_size',
                 'loss', 'include_background',
                 'img_size']

SUPPORTED_CONFIGS = [DEEPLABV3_NAME, SEGNET_NAME, UNET_NAME]


def init_cmd_line_parser(parser):
    # Number of epochs
    parser.add_argument('--n_epochs', metavar='E', type=int, default=None, nargs='?',
                        help='Number of training epochs')

    # Augment data
    parser.add_argument('--augment_data', default=False, action='store_const', const=True,
                        help='Use augmented data for training')

    # Learning rate step decay
    parser.add_argument('--use_step_decay', default=False, action='store_const', const=True,
                        help='use learning rate step decay')
    parser.add_argument('--initial_learning_rate', metavar='LR', type=float, default=1e-4, nargs='?',
                        help='initial learning rate')
    parser.add_argument('--min_learning_rate', metavar='mLR', type=float, default=1e-8, nargs='?',
                        help='minimum learning rate during decay')
    parser.add_argument('--drop_factor', metavar='DF', type=float, default=0.7, nargs='?',
                        help='drop factor for learning rate decay')
    parser.add_argument('--drop_rate', metavar='DR', type=int, default=1.0, nargs='?',
                        help='drop rate for learning rate decay')

    # Early stopping
    parser.add_argument('--use_early_stopping', default=False, action='store_const', const=True,
                        help='use learning rate step decay')
    parser.add_argument('--early_stopping_min_delta', metavar='D', type=float, default=0.0, nargs='?',
                        help='minimum change in the monitored quantity to qualify as an improvement, '
                             'i.e. an absolute change of less than min_delta, will count as no improvement.')
    parser.add_argument('--early_stopping_patience', metavar='P', type=int, default=0, nargs='?',
                        help='number of epochs with no improvement after which training will be stopped')
    parser.add_argument('--early_stopping_criterion', metavar='C', type=str, default='val_loss', nargs='?',
                        help='criterion to monitor for early stopping')

    # Batch size
    parser.add_argument('--train_batch_size', metavar='trBS', type=int, default=12, nargs='?',
                        help='training batch size')
    parser.add_argument('--valid_batch_size', metavar='vBS', type=int, default=35, nargs='?',
                        help='drop rate for learning rate decay')
    parser.add_argument('--test_batch_size', metavar='tBS', type=int, default=72, nargs='?',
                        help='drop rate for learning rate decay')

    # Loss function
    parser.add_argument('--loss', metavar='L', type=str, default='DICE_LOSS', nargs='?',
                        choices=CMD_LINE_SUPPORTED_LOSSES,
                        help='loss function')

    # Include background
    parser.add_argument('--include_background', default=False, action='store_const', const=True,
                        help='loss function')

    # Image size
    parser.add_argument('--img_size', type=tuple, default=(288, 288, 1), nargs='?',
                        help='loss function')


def parse_cmd_line(vargin):
    config_dict = dict()
    for skey in CMD_LINE_VARS:
        if skey not in vargin.keys():
            continue

        c_skey = skey.upper()
        val = vargin[skey]

        if skey == 'loss':
            val = get_training_loss_from_str(vargin[skey].upper())

        if skey == 'img_size':
            assert type(val) is tuple and len(val) == 3

        config_dict[c_skey] = val

    return config_dict

=======
SUPPORTED_CONFIGS_NAMES = [DEEPLABV3_NAME, SEGNET_NAME, UNET_NAME]
>>>>>>> 56e2b31e

class Config():
    VERSION = 4

    # Loss function in form (id, output_mode)
    LOSS = DICE_LOSS

    # PIDS to include, None = all pids
    PIDS = None

    DEBUG = False

    # Model architecture path
    PLOT_MODEL_PATH = io_utils.check_dir('./model_imgs')

    # Training and validation image size
    IMG_SIZE = (288, 288, 1)

    # Training parameters
    N_EPOCHS = 100
    AUGMENT_DATA = False
    USE_STEP_DECAY = False

    # Step Decay params
    INITIAL_LEARNING_RATE = 1e-4
    MIN_LEARNING_RATE = 1e-8
    DROP_FACTOR = 0.7
    DROP_RATE = 1.0

    # ADAM optimizer decay
    ADAM_DECAY = 0.0
    USE_AMSGRAD = False

    # Early stopping criterion
    USE_EARLY_STOPPING = False
    EARLY_STOPPING_MIN_DELTA = 0.0
    EARLY_STOPPING_PATIENCE = 0
    EARLY_STOPPING_CRITERION = 'val_loss'

    # Batch sizes
    TRAIN_BATCH_SIZE = 12
    VALID_BATCH_SIZE = 35
    TEST_BATCH_SIZE = 72

    # Tissues to render
    TISSUES = [mri_utils.MASK_FEMORAL_CARTILAGE]
    INCLUDE_BACKGROUND = False

    # File Types
    FILE_TYPES = ['im']

    # Transfer Learning
    FINE_TUNE = False
    INIT_WEIGHT_PATH = ''

    # Dataset Paths
    TRAIN_PATH = '/bmrNAS/people/akshay/dl/oai_data/unet_2d/train_aug/'
    VALID_PATH = '/bmrNAS/people/akshay/dl/oai_data/unet_2d/valid/'
    TEST_PATH = '/bmrNAS/people/akshay/dl/oai_data/unet_2d/test'

    # Cross-Validation-Parameters
    USE_CROSS_VALIDATION = False
    TRAIN_FILES_CV = None
    VALID_FILES_CV = None
    TEST_FILES_CV = None

    # test result folder name
    TEST_RESULTS_FOLDER_NAME = 'test_results'

    # Training Model Paths
    CP_SAVE_TAG = ''
    CP_SAVE_PATH = ''
    PIK_SAVE_PATH = ''
    PIK_SAVE_PATH_DIR = ''
    TF_LOG_DIR = ''

    # Test Result Path
    TEST_RESULT_PATH = ''
    TEST_WEIGHT_PATH = ''

    # Dataset tag - What dataset are we training on? 'dess' or 'oai'
    # choose from oai_aug, oai_aug_3d
    TAG = 'oai_aug'

    # Restrict number of files learned. Default is all []
    LEARN_FILES = []

    def __init__(self, cp_save_tag, state='training', create_dirs=True):
        self.SEED = glc.SEED
        if state not in ['testing', 'training']:
            raise ValueError('state must either be \'training\' or \'testing\'')

        self.DATE_TIME_STR = strftime("%Y-%m-%d-%H-%M-%S", gmtime())

        inference = state == 'testing'
        self.CP_SAVE_TAG = cp_save_tag
        self.STATE = state

        if create_dirs:
            if not inference:
                # training
                prefix = self.DATE_TIME_STR
                self.init_training_paths(prefix)
            else:
                # Testing
                self.TEST_RESULT_PATH = io_utils.check_dir(
                    os.path.join('./' + self.TEST_RESULTS_FOLDER_NAME, self.CP_SAVE_TAG, self.TAG, self.DATE_TIME_STR))

    def init_training_paths(self, prefix):
        """
        Intitialize training paths
        :param prefix: a string to uniquely identify this experiment
        """
        self.CP_SAVE_PATH = io_utils.check_dir(os.path.join(SAVE_PATH_PREFIX, self.CP_SAVE_TAG, prefix))
        self.PIK_SAVE_PATH = os.path.join(self.CP_SAVE_PATH, 'pik_data.dat')
        self.PIK_SAVE_PATH_DIR = io_utils.check_dir(os.path.dirname(self.PIK_SAVE_PATH))
        self.TF_LOG_DIR = io_utils.check_dir(os.path.join(self.CP_SAVE_PATH, 'tf_log'))

    def init_cross_validation(self, train_files, valid_files, test_files, cv_tag):
        assert self.STATE == 'training', "To initialize cross-validation, must be in training state"

        self.USE_CROSS_VALIDATION = True
        self.TRAIN_FILES_CV = train_files
        self.VALID_FILES_CV = valid_files
        self.TEST_FILES_CV = test_files

        assert self.CP_SAVE_PATH, "CP_SAVE_PATH must be defined - call init_training_paths prior to calling this function"

        self.CP_SAVE_PATH = io_utils.check_dir(os.path.join(self.CP_SAVE_PATH, cv_tag))
        self.PIK_SAVE_PATH = os.path.join(self.CP_SAVE_PATH, 'pik_data.dat')
        self.PIK_SAVE_PATH_DIR = io_utils.check_dir(os.path.dirname(self.PIK_SAVE_PATH))
        self.TF_LOG_DIR = io_utils.check_dir(os.path.join(self.CP_SAVE_PATH, 'tf_log'))

    def save_config(self):
        """
        Save params of config to ini file
        """

        members = [attr for attr in dir(self) if not callable(getattr(self, attr)) and not attr.startswith("__")]
        filepath = os.path.join(self.CP_SAVE_PATH, 'config.ini')

        config_vars = dict()
        for m_var in members:
            config_vars[m_var] = getattr(self, m_var)

        # Save config
        config = configparser.ConfigParser(config_vars)
        with open(filepath, 'w+') as configfile:
            config.write(configfile)

        # Save as object to make it easy to load
        filepath = os.path.join(self.CP_SAVE_PATH, 'config_obj.dat')
        io_utils.save_pik(self, filepath)

    def load_config(self, ini_filepath):
        """
        Load params of config from ini file
        :param ini_filepath: path to ini file
        """
        config = configparser.ConfigParser()
        config.read(ini_filepath)
        vars_dict = config['DEFAULT']

        if vars_dict['CP_SAVE_TAG'] != self.CP_SAVE_TAG:
            raise ValueError('Wrong config. Expected %s' % str(vars_dict['CP_SAVE_TAG']))

        for key in vars_dict.keys():
            upper_case_key = str(key).upper()

            if upper_case_key in DEPRECATED_KEYS:
                warnings.warn('Key %s is deprecated, not loading' % upper_case_key)
                continue

            if not hasattr(self, upper_case_key):
                raise ValueError(
                    'Key %s does not exist. Please make sure all variable names are fully capitalized' % upper_case_key)

            # all data is of type string, but we need to cast back to original data type
            data_type = type(getattr(self, upper_case_key))

            # print(upper_case_key + ': ' + str(vars_dict[key]) + ' (' + str(data_type) + ')')
            var_converted = utils.convert_data_type(vars_dict[key], data_type)

            # Loading config
            self.__setattr__(str(key).upper(), var_converted)

    def set_attr(self, attr, val):
        """
        Wrapper method to set attributes of config
        :param attr: a string attr
        :param val: value to set attribute to

        :raises ValueError: if attr is not a string
                            if attr does not exist for the config
                            if type of val is different from the default type
        """
        if type(attr) is not str:
            raise ValueError('attr must be of type str')

        if not hasattr(self, attr):
            raise ValueError('The attribute %s does not exist' % attr)
        curr_val = self.__getattribute__(attr)

        if (curr_val is not None and (type(val) != type(curr_val))):
            raise ValueError('Input value is of type %s. Expected %s' % (str(type(val)), str(type(curr_val))))

        self.__setattr__(attr, val)

    def init_fine_tune(self, init_weight_path):
        """
        Initialize fine tune state
        :param init_weight_path: path to initial weights
        """
        if (self.STATE != 'training'):
            raise ValueError('Must be in training state')

        self.FINE_TUNE = True
        self.INIT_WEIGHT_PATH = init_weight_path

        prefix = os.path.join(self.DATE_TIME_STR, 'fine_tune')

        # if fine_tune folder already exists, do not overwrite it
        count = 2
        while os.path.isdir(os.path.join(SAVE_PATH_PREFIX, self.CP_SAVE_TAG, prefix)):
            prefix = os.path.join(self.DATE_TIME_STR, 'fine_tune_%03d' % count)
            count += 1

        self.init_training_paths(prefix)

    def change_to_test(self):
        """
        Initialize testing state
        """
        self.STATE = 'testing'
        self.TEST_RESULT_PATH = io_utils.check_dir(os.path.join(self.CP_SAVE_PATH, self.TEST_RESULTS_FOLDER_NAME))

    def summary(self, additional_vars=[]):
        """
        Print config summary
        :param additional_vars: additional list of variables to print
        :return:
        """

        summary_vals = ['CP_SAVE_TAG']

        if self.STATE == 'training':
            summary_vals.extend(
                ['N_EPOCHS', 'AUGMENT_DATA', 'LOSS', 'TRAIN_BATCH_SIZE', 'VALID_BATCH_SIZE', 'USE_STEP_DECAY',
                 'INITIAL_LEARNING_RATE', 'MIN_LEARNING_RATE', 'DROP_FACTOR', 'DROP_RATE', 'FINE_TUNE'])
            if self.FINE_TUNE:
                summary_vals.extend(['INIT_WEIGHT_PATH'])
        else:
            summary_vals.extend(['TEST_RESULT_PATH', 'TEST_WEIGHT_PATH', 'TEST_BATCH_SIZE'])

        summary_vals.extend(additional_vars)

        print('')
        print('==' * 40)
        print("Config Summary")
        print('==' * 40)

        for attr in summary_vals:
            print(attr + ": " + str(self.__getattribute__(attr)))

        print('==' * 40)
        print('')

    def get_num_classes(self):
        if (self.INCLUDE_BACKGROUND):
            return len(self.TISSUES) + 1

        return len(self.TISSUES)

    def num_neighboring_slices(self):
        return None

    @classmethod
    def init_cmd_line_parser(cls, parser):
        subcommand_parser = parser.add_parser('%s' % cls.CP_SAVE_TAG)

        # Number of epochs
        subcommand_parser.add_argument('--n_epochs', metavar='E', type=int, default=None, nargs='?',
                                       help='Number of training epochs')

        # Augment data
        subcommand_parser.add_argument('--augment_data', type=bool, default=False, action='store_const', const=True,
                                       help='Use augmented data for training')

        # Learning rate step decay
        subcommand_parser.add_argument('--use_step_decay', type=bool, default=False, action='store_const', const=True,
                                       help='use learning rate step decay')
        subcommand_parser.add_argument('--initial_learning_rate', metavar='LR', type=float, default=1e-4, nargs='?',
                                       help='initial learning rate')
        subcommand_parser.add_argument('--min_learning_rate', metavar='mLR', type=float, default=1e-8, nargs='?',
                                       help='minimum learning rate during decay')
        subcommand_parser.add_argument('--drop_factor', metavar='DF', type=float, default=0.7, nargs='?',
                                       help='drop factor for learning rate decay')
        subcommand_parser.add_argument('--drop_rate', metavar='DR', type=int, default=1.0, nargs='?',
                                       help='drop rate for learning rate decay')

        # Early stopping
        subcommand_parser.add_argument('--use_early_stopping', type=bool, default=False, action='store_const', const=True,
                                       help='use learning rate step decay')
        subcommand_parser.add_argument('--early_stopping_min_delta', metavar='D', type=float, default=0.0, nargs='?',
                                       help='minimum change in the monitored quantity to qualify as an improvement, '
                                 'i.e. an absolute change of less than min_delta, will count as no improvement.')
        subcommand_parser.add_argument('--early_stopping_patience', metavar='P', type=int, default=0, nargs='?',
                                       help='number of epochs with no improvement after which training will be stopped')
        subcommand_parser.add_argument('--early_stopping_criterion', metavar='C', type=str, default='val_loss', nargs='?',
                                       help='criterion to monitor for early stopping')

        # Batch size
        subcommand_parser.add_argument('--train_batch_size', metavar='trBS', type=int, default=12, nargs='?',
                                       help='training batch size')
        subcommand_parser.add_argument('--valid_batch_size', metavar='vBS', type=int, default=35, nargs='?',
                                       help='drop rate for learning rate decay')
        subcommand_parser.add_argument('--test_batch_size', metavar='tBS', type=int, default=72, nargs='?',
                                       help='drop rate for learning rate decay')

        # Loss function
        subcommand_parser.add_argument('--loss', metavar='L', type=str, default='DICE_LOSS', nargs='?',
                                       choices=CMD_LINE_SUPPORTED_LOSSES,
                                       help='loss function')

        # Include background
        subcommand_parser.add_argument('--include_background', type=bool, default=False, action='store_const', const=True,
                                       help='loss function')

        # Image size
        subcommand_parser.add_argument('--img_size', type=tuple, default=(288, 288, 1), nargs='?',
                                       help='loss function')

        return subcommand_parser

    @classmethod
    def __get_cmd_line_vars__(cls):
        return ['n_epochs', 'augment_data',
         'use_step_decay', 'initial_learning_rate', 'min_learning_rate', 'drop_factor', 'drop_rate',
         'use_early_stopping', 'early_stopping_min_delta', 'early_stopping_patience',
         'early_stopping_criterion',
         'train_batch_size', 'valid_batch_size', 'test_batch_size',
         'loss', 'include_background',
         'img_size']

    @classmethod
    def parse_cmd_line(cls, vargin):
        config_dict = dict()
        for skey in cls.__get_cmd_line_vars__():
            if skey not in vargin.keys():
                continue

            c_skey = skey.upper()
            val = vargin[skey]

            if skey == 'loss':
                val = get_training_loss_from_str(vargin[skey].upper())

            if skey == 'img_size':
                assert type(val) is tuple and len(val) == 3

            config_dict[c_skey] = val

        return config_dict


class DeeplabV3Config(Config):
    CP_SAVE_TAG = DEEPLABV3_NAME

    OS = 16
    DIL_RATES = (2, 4, 6)
    AT_DIVISOR = 2
    DROPOUT_RATE = 0.1

    FINE_TUNE = False
    INIT_WEIGHT_PATH = '/bmrNAS/people/arjun/msk_seg_networks/oai_data/deeplabv3_2d/2018-08-21-07-03-24/deeplabv3_2d_weights.018-0.1191.h5'

    # Test weight path is divisor 2
    TEST_WEIGHT_PATH = '/bmrNAS/people/arjun/msk_seg_networks/oai_data/deeplabv3_2d/2018-08-21-07-03-24/deeplabv3_2d_weights.018-0.1191.h5'

    def __init__(self, state='training', create_dirs=True):
        super().__init__(self.CP_SAVE_TAG, state, create_dirs=create_dirs)

    def change_to_test(self):
        self.state = 'testing'
        config_tuple = (self.OS,) + self.DIL_RATES
        config_str = '%d_%d-%d-%d' % config_tuple
        self.TEST_RESULT_PATH = io_utils.check_dir(os.path.join(self.CP_SAVE_PATH,
                                                                self.TEST_RESULTS_FOLDER_NAME,
                                                                config_str))

    def summary(self, additional_vars=[]):
        summary_attrs = ['OS', 'DIL_RATES', 'DROPOUT_RATE']
        super().summary(summary_attrs)

    @classmethod
    def init_cmd_line_parser(cls, parser):
        subparser = super().init_cmd_line_parser(parser)

        subparser.add_argument('--os', type=int, default=cls.OS, nargs='?',
                               help='output stride. Default: %d' % cls.OS)
        subparser.add_argument('--dil_rates', type=tuple, default=cls.DIL_RATES, nargs='?',
                               help='dilation rates. Default: %s' % str(cls.DIL_RATES))
        subparser.add_argument('--dropout_rate', type=float, default=cls.DROPOUT_RATE, nargs='?',
                               help='dropout rate before classification layer')

        return subparser

    @classmethod
    def __get_cmd_line_vars__(cls):
        cmd_line_vars = super().__get_cmd_line_vars__()
        cmd_line_vars.extend(['os', 'dil_rates', 'dropout_rate'])
        return cmd_line_vars

    @classmethod
    def parse_cmd_line(cls, vargin):
        config_dict = super().parse_cmd_line(vargin)
        assert len(config_dict['DIL_RATES']) == 3


class SegnetConfig(Config):
    CP_SAVE_TAG = SEGNET_NAME

    TRAIN_BATCH_SIZE = 15
    FINE_TUNE = False
    INIT_WEIGHT_PATH = ''
    TEST_WEIGHT_PATH = ''

    DEPTH = 6
    NUM_CONV_LAYERS = [2, 2, 3, 3, 3, 3]
    NUM_FILTERS = [64, 128, 256, 256, 512, 512]

    SINGLE_BN = False
    CONV_ACT_BN = False
    INITIAL_LEARNING_RATE = 1e-3

    def __init__(self, state='training', create_dirs=True):
        super().__init__(self.CP_SAVE_TAG, state, create_dirs=create_dirs)

    def summary(self, additional_vars=[]):
        summary_attrs = ['DEPTH', 'NUM_CONV_LAYERS', 'NUM_FILTERS']
        super().summary(summary_attrs)

    @classmethod
    def init_cmd_line_parser(cls, parser):
        subparser = super().init_cmd_line_parser(parser)

        subparser.add_argument('--depth', type=int, default=cls.DEPTH, nargs='?',
                               help='network depth. Default: %d' % cls.DEPTH)
        subparser.add_argument('--num_conv_layers', type=list, default=cls.NUM_CONV_LAYERS, nargs='?',
                               help='number of convolutional layers. Default: %s' % str(cls.NUM_CONV_LAYERS))
        subparser.add_argument('--num_filters', type=list, default=cls.NUM_FILTERS, nargs='?',
                               help='number of filters at each depth layer. Default: ' % cls.NUM_FILTERS)

        return subparser

    @classmethod
    def __get_cmd_line_vars__(cls):
        cmd_line_vars = super().__get_cmd_line_vars__()
        cmd_line_vars.extend(['depth', 'num_conv_layers', 'num_filters'])
        return cmd_line_vars

    @classmethod
    def parse_cmd_line(cls, vargin):
        config_dict = super().parse_cmd_line(vargin)
        depth = len(config_dict['DEPTH'])

        assert len(config_dict['NUM_CONV_LAYERS']) == depth, "Number of conv layers must be specified for each depth"
        assert len(config_dict['NUM_FILTERS']) == depth, "Number of filters must be specified for each depth"

        return config_dict


class UNetConfig(Config):
    CP_SAVE_TAG = UNET_NAME
    TEST_WEIGHT_PATH = '/bmrNAS/people/akshay/dl/oai_data/unet_2d/select_weights/unet_2d_fc_weights.004--0.8968.h5'

    INIT_UNET_2D = False

    USE_STEP_DECAY = True
    INITIAL_LEARNING_RATE = 2e-2
    DROP_FACTOR = 0.8 ** (1 / 5)
    DROP_RATE = 1.0
    TRAIN_BATCH_SIZE = 35

    DEPTH = 6
    NUM_FILTERS = None

    def __init__(self, state='training', create_dirs=True):
        super().__init__(self.CP_SAVE_TAG, state, create_dirs=create_dirs)

    @classmethod
    def init_cmd_line_parser(cls, parser):
        subparser = super().init_cmd_line_parser(parser)

        subparser.add_argument('--depth', type=int, default=cls.DEPTH, nargs='?',
                               help='network depth. Default: %d' % cls.DEPTH)

        return subparser

    @classmethod
    def __get_cmd_line_vars__(cls):
        cmd_line_vars = super().__get_cmd_line_vars__()
        cmd_line_vars.extend(['depth'])
        return cmd_line_vars


class EnsembleUDSConfig(Config):
    CP_SAVE_TAG = ENSEMBLE_UDS_NAME
    AUGMENT_DATA = False
    N_EPOCHS = 100

    def __init__(self, state='training', create_dirs=True):
        super().__init__(self.CP_SAVE_TAG, state, create_dirs=create_dirs)


class UNetMultiContrastConfig(UNetConfig):
    IMG_SIZE = (288, 288, 3)

    CP_SAVE_TAG = 'unet_2d_multi_contrast'

    # Whether to load weights from original unet model
    INIT_UNET_2D = True
    INIT_UNET_2D_WEIGHTS = '/bmrNAS/people/akshay/dl/oai_data/unet_2d/select_weights/unet_2d_fc_weights.004--0.8968.h5'

    def __init__(self, state='training', create_dirs=True):
        super().__init__(self.CP_SAVE_TAG, state, create_dirs=create_dirs)


class UNet2_5DConfig(UNetConfig):
    IMG_SIZE = (288, 288, 7)

    CP_SAVE_TAG = 'unet_2_5d'
    N_EPOCHS = 20
    AUGMENT_DATA = True
    INITIAL_LEARNING_RATE = 1e-2

    DROP_RATE = 1.0
    DROP_FACTOR = 0.8

    # Train path - volumetric augmentation
    TRAIN_PATH = '/bmrNAS/people/akshay/dl/oai_data/oai_aug/vol_aug/train_sag/'

    def num_neighboring_slices(self):
        return self.IMG_SIZE[2]


class DeeplabV3_2_5DConfig(DeeplabV3Config):
    IMG_SIZE = (288, 288, 3)

    CP_SAVE_TAG = 'deeplabv3_2_5d'
    N_EPOCHS = 100
    AUGMENT_DATA = False

    # Train path - volumetric augmentation
    TRAIN_PATH = '/bmrNAS/people/akshay/dl/oai_data/oai_aug/vol_aug/train_sag/'

    def num_neighboring_slices(self):
        return self.IMG_SIZE[2]


SUPPORTED_CONFIGS = [UNetConfig, SegnetConfig, DeeplabV3Config]
def get_config(vargin):
    configs = SUPPORTED_CONFIGS
    config_name = vargin['action']
    for config in configs:
        if config.CP_SAVE_TAG == config_name:
            c = config(create_dirs=True)
            return c

    raise ValueError('config %s not found' % config_name)

def init_cmd_line_parser(parser):
    subparsers = []
    for config in SUPPORTED_CONFIGS:
        subparsers.append(config.init_cmd_line_parser(parser))
    return subparsers
<|MERGE_RESOLUTION|>--- conflicted
+++ resolved
@@ -1,685 +1,598 @@
-import configparser
-import os
-import warnings
-from time import gmtime, strftime
-
-import glob_constants as glc
-import mri_utils
-from utils import io_utils
-import utils.utils as utils
-from losses import DICE_LOSS, CMD_LINE_SUPPORTED_LOSSES, get_training_loss_from_str
-
-DEPRECATED_KEYS = ['NUM_CLASSES']
-
-DEEPLABV3_NAME = 'deeplabv3_2d'
-SEGNET_NAME = 'segnet_2d'
-UNET_NAME = 'unet_2d'
-ENSEMBLE_UDS_NAME = 'ensemble_uds'
-
-# This is the default save path prefix - please change if you desire something else
-SAVE_PATH_PREFIX = '/bmrNAS/people/arjun/msk_seg_networks/oai_data'
-
-<<<<<<< HEAD
-CMD_LINE_VARS = ['n_epochs', 'augment_data',
-                 'use_step_decay', 'initial_learning_rate', 'min_learning_rate', 'drop_factor', 'drop_rate',
-                 'use_early_stopping', 'early_stopping_min_delta', 'early_stopping_patience',
-                 'early_stopping_criterion',
-                 'train_batch_size', 'valid_batch_size', 'test_batch_size',
-                 'loss', 'include_background',
-                 'img_size']
-
-SUPPORTED_CONFIGS = [DEEPLABV3_NAME, SEGNET_NAME, UNET_NAME]
-
-
-def init_cmd_line_parser(parser):
-    # Number of epochs
-    parser.add_argument('--n_epochs', metavar='E', type=int, default=None, nargs='?',
-                        help='Number of training epochs')
-
-    # Augment data
-    parser.add_argument('--augment_data', default=False, action='store_const', const=True,
-                        help='Use augmented data for training')
-
-    # Learning rate step decay
-    parser.add_argument('--use_step_decay', default=False, action='store_const', const=True,
-                        help='use learning rate step decay')
-    parser.add_argument('--initial_learning_rate', metavar='LR', type=float, default=1e-4, nargs='?',
-                        help='initial learning rate')
-    parser.add_argument('--min_learning_rate', metavar='mLR', type=float, default=1e-8, nargs='?',
-                        help='minimum learning rate during decay')
-    parser.add_argument('--drop_factor', metavar='DF', type=float, default=0.7, nargs='?',
-                        help='drop factor for learning rate decay')
-    parser.add_argument('--drop_rate', metavar='DR', type=int, default=1.0, nargs='?',
-                        help='drop rate for learning rate decay')
-
-    # Early stopping
-    parser.add_argument('--use_early_stopping', default=False, action='store_const', const=True,
-                        help='use learning rate step decay')
-    parser.add_argument('--early_stopping_min_delta', metavar='D', type=float, default=0.0, nargs='?',
-                        help='minimum change in the monitored quantity to qualify as an improvement, '
-                             'i.e. an absolute change of less than min_delta, will count as no improvement.')
-    parser.add_argument('--early_stopping_patience', metavar='P', type=int, default=0, nargs='?',
-                        help='number of epochs with no improvement after which training will be stopped')
-    parser.add_argument('--early_stopping_criterion', metavar='C', type=str, default='val_loss', nargs='?',
-                        help='criterion to monitor for early stopping')
-
-    # Batch size
-    parser.add_argument('--train_batch_size', metavar='trBS', type=int, default=12, nargs='?',
-                        help='training batch size')
-    parser.add_argument('--valid_batch_size', metavar='vBS', type=int, default=35, nargs='?',
-                        help='drop rate for learning rate decay')
-    parser.add_argument('--test_batch_size', metavar='tBS', type=int, default=72, nargs='?',
-                        help='drop rate for learning rate decay')
-
-    # Loss function
-    parser.add_argument('--loss', metavar='L', type=str, default='DICE_LOSS', nargs='?',
-                        choices=CMD_LINE_SUPPORTED_LOSSES,
-                        help='loss function')
-
-    # Include background
-    parser.add_argument('--include_background', default=False, action='store_const', const=True,
-                        help='loss function')
-
-    # Image size
-    parser.add_argument('--img_size', type=tuple, default=(288, 288, 1), nargs='?',
-                        help='loss function')
-
-
-def parse_cmd_line(vargin):
-    config_dict = dict()
-    for skey in CMD_LINE_VARS:
-        if skey not in vargin.keys():
-            continue
-
-        c_skey = skey.upper()
-        val = vargin[skey]
-
-        if skey == 'loss':
-            val = get_training_loss_from_str(vargin[skey].upper())
-
-        if skey == 'img_size':
-            assert type(val) is tuple and len(val) == 3
-
-        config_dict[c_skey] = val
-
-    return config_dict
-
-=======
-SUPPORTED_CONFIGS_NAMES = [DEEPLABV3_NAME, SEGNET_NAME, UNET_NAME]
->>>>>>> 56e2b31e
-
-class Config():
-    VERSION = 4
-
-    # Loss function in form (id, output_mode)
-    LOSS = DICE_LOSS
-
-    # PIDS to include, None = all pids
-    PIDS = None
-
-    DEBUG = False
-
-    # Model architecture path
-    PLOT_MODEL_PATH = io_utils.check_dir('./model_imgs')
-
-    # Training and validation image size
-    IMG_SIZE = (288, 288, 1)
-
-    # Training parameters
-    N_EPOCHS = 100
-    AUGMENT_DATA = False
-    USE_STEP_DECAY = False
-
-    # Step Decay params
-    INITIAL_LEARNING_RATE = 1e-4
-    MIN_LEARNING_RATE = 1e-8
-    DROP_FACTOR = 0.7
-    DROP_RATE = 1.0
-
-    # ADAM optimizer decay
-    ADAM_DECAY = 0.0
-    USE_AMSGRAD = False
-
-    # Early stopping criterion
-    USE_EARLY_STOPPING = False
-    EARLY_STOPPING_MIN_DELTA = 0.0
-    EARLY_STOPPING_PATIENCE = 0
-    EARLY_STOPPING_CRITERION = 'val_loss'
-
-    # Batch sizes
-    TRAIN_BATCH_SIZE = 12
-    VALID_BATCH_SIZE = 35
-    TEST_BATCH_SIZE = 72
-
-    # Tissues to render
-    TISSUES = [mri_utils.MASK_FEMORAL_CARTILAGE]
-    INCLUDE_BACKGROUND = False
-
-    # File Types
-    FILE_TYPES = ['im']
-
-    # Transfer Learning
-    FINE_TUNE = False
-    INIT_WEIGHT_PATH = ''
-
-    # Dataset Paths
-    TRAIN_PATH = '/bmrNAS/people/akshay/dl/oai_data/unet_2d/train_aug/'
-    VALID_PATH = '/bmrNAS/people/akshay/dl/oai_data/unet_2d/valid/'
-    TEST_PATH = '/bmrNAS/people/akshay/dl/oai_data/unet_2d/test'
-
-    # Cross-Validation-Parameters
-    USE_CROSS_VALIDATION = False
-    TRAIN_FILES_CV = None
-    VALID_FILES_CV = None
-    TEST_FILES_CV = None
-
-    # test result folder name
-    TEST_RESULTS_FOLDER_NAME = 'test_results'
-
-    # Training Model Paths
-    CP_SAVE_TAG = ''
-    CP_SAVE_PATH = ''
-    PIK_SAVE_PATH = ''
-    PIK_SAVE_PATH_DIR = ''
-    TF_LOG_DIR = ''
-
-    # Test Result Path
-    TEST_RESULT_PATH = ''
-    TEST_WEIGHT_PATH = ''
-
-    # Dataset tag - What dataset are we training on? 'dess' or 'oai'
-    # choose from oai_aug, oai_aug_3d
-    TAG = 'oai_aug'
-
-    # Restrict number of files learned. Default is all []
-    LEARN_FILES = []
-
-    def __init__(self, cp_save_tag, state='training', create_dirs=True):
-        self.SEED = glc.SEED
-        if state not in ['testing', 'training']:
-            raise ValueError('state must either be \'training\' or \'testing\'')
-
-        self.DATE_TIME_STR = strftime("%Y-%m-%d-%H-%M-%S", gmtime())
-
-        inference = state == 'testing'
-        self.CP_SAVE_TAG = cp_save_tag
-        self.STATE = state
-
-        if create_dirs:
-            if not inference:
-                # training
-                prefix = self.DATE_TIME_STR
-                self.init_training_paths(prefix)
-            else:
-                # Testing
-                self.TEST_RESULT_PATH = io_utils.check_dir(
-                    os.path.join('./' + self.TEST_RESULTS_FOLDER_NAME, self.CP_SAVE_TAG, self.TAG, self.DATE_TIME_STR))
-
-    def init_training_paths(self, prefix):
-        """
-        Intitialize training paths
-        :param prefix: a string to uniquely identify this experiment
-        """
-        self.CP_SAVE_PATH = io_utils.check_dir(os.path.join(SAVE_PATH_PREFIX, self.CP_SAVE_TAG, prefix))
-        self.PIK_SAVE_PATH = os.path.join(self.CP_SAVE_PATH, 'pik_data.dat')
-        self.PIK_SAVE_PATH_DIR = io_utils.check_dir(os.path.dirname(self.PIK_SAVE_PATH))
-        self.TF_LOG_DIR = io_utils.check_dir(os.path.join(self.CP_SAVE_PATH, 'tf_log'))
-
-    def init_cross_validation(self, train_files, valid_files, test_files, cv_tag):
-        assert self.STATE == 'training', "To initialize cross-validation, must be in training state"
-
-        self.USE_CROSS_VALIDATION = True
-        self.TRAIN_FILES_CV = train_files
-        self.VALID_FILES_CV = valid_files
-        self.TEST_FILES_CV = test_files
-
-        assert self.CP_SAVE_PATH, "CP_SAVE_PATH must be defined - call init_training_paths prior to calling this function"
-
-        self.CP_SAVE_PATH = io_utils.check_dir(os.path.join(self.CP_SAVE_PATH, cv_tag))
-        self.PIK_SAVE_PATH = os.path.join(self.CP_SAVE_PATH, 'pik_data.dat')
-        self.PIK_SAVE_PATH_DIR = io_utils.check_dir(os.path.dirname(self.PIK_SAVE_PATH))
-        self.TF_LOG_DIR = io_utils.check_dir(os.path.join(self.CP_SAVE_PATH, 'tf_log'))
-
-    def save_config(self):
-        """
-        Save params of config to ini file
-        """
-
-        members = [attr for attr in dir(self) if not callable(getattr(self, attr)) and not attr.startswith("__")]
-        filepath = os.path.join(self.CP_SAVE_PATH, 'config.ini')
-
-        config_vars = dict()
-        for m_var in members:
-            config_vars[m_var] = getattr(self, m_var)
-
-        # Save config
-        config = configparser.ConfigParser(config_vars)
-        with open(filepath, 'w+') as configfile:
-            config.write(configfile)
-
-        # Save as object to make it easy to load
-        filepath = os.path.join(self.CP_SAVE_PATH, 'config_obj.dat')
-        io_utils.save_pik(self, filepath)
-
-    def load_config(self, ini_filepath):
-        """
-        Load params of config from ini file
-        :param ini_filepath: path to ini file
-        """
-        config = configparser.ConfigParser()
-        config.read(ini_filepath)
-        vars_dict = config['DEFAULT']
-
-        if vars_dict['CP_SAVE_TAG'] != self.CP_SAVE_TAG:
-            raise ValueError('Wrong config. Expected %s' % str(vars_dict['CP_SAVE_TAG']))
-
-        for key in vars_dict.keys():
-            upper_case_key = str(key).upper()
-
-            if upper_case_key in DEPRECATED_KEYS:
-                warnings.warn('Key %s is deprecated, not loading' % upper_case_key)
-                continue
-
-            if not hasattr(self, upper_case_key):
-                raise ValueError(
-                    'Key %s does not exist. Please make sure all variable names are fully capitalized' % upper_case_key)
-
-            # all data is of type string, but we need to cast back to original data type
-            data_type = type(getattr(self, upper_case_key))
-
-            # print(upper_case_key + ': ' + str(vars_dict[key]) + ' (' + str(data_type) + ')')
-            var_converted = utils.convert_data_type(vars_dict[key], data_type)
-
-            # Loading config
-            self.__setattr__(str(key).upper(), var_converted)
-
-    def set_attr(self, attr, val):
-        """
-        Wrapper method to set attributes of config
-        :param attr: a string attr
-        :param val: value to set attribute to
-
-        :raises ValueError: if attr is not a string
-                            if attr does not exist for the config
-                            if type of val is different from the default type
-        """
-        if type(attr) is not str:
-            raise ValueError('attr must be of type str')
-
-        if not hasattr(self, attr):
-            raise ValueError('The attribute %s does not exist' % attr)
-        curr_val = self.__getattribute__(attr)
-
-        if (curr_val is not None and (type(val) != type(curr_val))):
-            raise ValueError('Input value is of type %s. Expected %s' % (str(type(val)), str(type(curr_val))))
-
-        self.__setattr__(attr, val)
-
-    def init_fine_tune(self, init_weight_path):
-        """
-        Initialize fine tune state
-        :param init_weight_path: path to initial weights
-        """
-        if (self.STATE != 'training'):
-            raise ValueError('Must be in training state')
-
-        self.FINE_TUNE = True
-        self.INIT_WEIGHT_PATH = init_weight_path
-
-        prefix = os.path.join(self.DATE_TIME_STR, 'fine_tune')
-
-        # if fine_tune folder already exists, do not overwrite it
-        count = 2
-        while os.path.isdir(os.path.join(SAVE_PATH_PREFIX, self.CP_SAVE_TAG, prefix)):
-            prefix = os.path.join(self.DATE_TIME_STR, 'fine_tune_%03d' % count)
-            count += 1
-
-        self.init_training_paths(prefix)
-
-    def change_to_test(self):
-        """
-        Initialize testing state
-        """
-        self.STATE = 'testing'
-        self.TEST_RESULT_PATH = io_utils.check_dir(os.path.join(self.CP_SAVE_PATH, self.TEST_RESULTS_FOLDER_NAME))
-
-    def summary(self, additional_vars=[]):
-        """
-        Print config summary
-        :param additional_vars: additional list of variables to print
-        :return:
-        """
-
-        summary_vals = ['CP_SAVE_TAG']
-
-        if self.STATE == 'training':
-            summary_vals.extend(
-                ['N_EPOCHS', 'AUGMENT_DATA', 'LOSS', 'TRAIN_BATCH_SIZE', 'VALID_BATCH_SIZE', 'USE_STEP_DECAY',
-                 'INITIAL_LEARNING_RATE', 'MIN_LEARNING_RATE', 'DROP_FACTOR', 'DROP_RATE', 'FINE_TUNE'])
-            if self.FINE_TUNE:
-                summary_vals.extend(['INIT_WEIGHT_PATH'])
-        else:
-            summary_vals.extend(['TEST_RESULT_PATH', 'TEST_WEIGHT_PATH', 'TEST_BATCH_SIZE'])
-
-        summary_vals.extend(additional_vars)
-
-        print('')
-        print('==' * 40)
-        print("Config Summary")
-        print('==' * 40)
-
-        for attr in summary_vals:
-            print(attr + ": " + str(self.__getattribute__(attr)))
-
-        print('==' * 40)
-        print('')
-
-    def get_num_classes(self):
-        if (self.INCLUDE_BACKGROUND):
-            return len(self.TISSUES) + 1
-
-        return len(self.TISSUES)
-
-    def num_neighboring_slices(self):
-        return None
-
-    @classmethod
-    def init_cmd_line_parser(cls, parser):
-        subcommand_parser = parser.add_parser('%s' % cls.CP_SAVE_TAG)
-
-        # Number of epochs
-        subcommand_parser.add_argument('--n_epochs', metavar='E', type=int, default=None, nargs='?',
-                                       help='Number of training epochs')
-
-        # Augment data
-        subcommand_parser.add_argument('--augment_data', type=bool, default=False, action='store_const', const=True,
-                                       help='Use augmented data for training')
-
-        # Learning rate step decay
-        subcommand_parser.add_argument('--use_step_decay', type=bool, default=False, action='store_const', const=True,
-                                       help='use learning rate step decay')
-        subcommand_parser.add_argument('--initial_learning_rate', metavar='LR', type=float, default=1e-4, nargs='?',
-                                       help='initial learning rate')
-        subcommand_parser.add_argument('--min_learning_rate', metavar='mLR', type=float, default=1e-8, nargs='?',
-                                       help='minimum learning rate during decay')
-        subcommand_parser.add_argument('--drop_factor', metavar='DF', type=float, default=0.7, nargs='?',
-                                       help='drop factor for learning rate decay')
-        subcommand_parser.add_argument('--drop_rate', metavar='DR', type=int, default=1.0, nargs='?',
-                                       help='drop rate for learning rate decay')
-
-        # Early stopping
-        subcommand_parser.add_argument('--use_early_stopping', type=bool, default=False, action='store_const', const=True,
-                                       help='use learning rate step decay')
-        subcommand_parser.add_argument('--early_stopping_min_delta', metavar='D', type=float, default=0.0, nargs='?',
-                                       help='minimum change in the monitored quantity to qualify as an improvement, '
-                                 'i.e. an absolute change of less than min_delta, will count as no improvement.')
-        subcommand_parser.add_argument('--early_stopping_patience', metavar='P', type=int, default=0, nargs='?',
-                                       help='number of epochs with no improvement after which training will be stopped')
-        subcommand_parser.add_argument('--early_stopping_criterion', metavar='C', type=str, default='val_loss', nargs='?',
-                                       help='criterion to monitor for early stopping')
-
-        # Batch size
-        subcommand_parser.add_argument('--train_batch_size', metavar='trBS', type=int, default=12, nargs='?',
-                                       help='training batch size')
-        subcommand_parser.add_argument('--valid_batch_size', metavar='vBS', type=int, default=35, nargs='?',
-                                       help='drop rate for learning rate decay')
-        subcommand_parser.add_argument('--test_batch_size', metavar='tBS', type=int, default=72, nargs='?',
-                                       help='drop rate for learning rate decay')
-
-        # Loss function
-        subcommand_parser.add_argument('--loss', metavar='L', type=str, default='DICE_LOSS', nargs='?',
-                                       choices=CMD_LINE_SUPPORTED_LOSSES,
-                                       help='loss function')
-
-        # Include background
-        subcommand_parser.add_argument('--include_background', type=bool, default=False, action='store_const', const=True,
-                                       help='loss function')
-
-        # Image size
-        subcommand_parser.add_argument('--img_size', type=tuple, default=(288, 288, 1), nargs='?',
-                                       help='loss function')
-
-        return subcommand_parser
-
-    @classmethod
-    def __get_cmd_line_vars__(cls):
-        return ['n_epochs', 'augment_data',
-         'use_step_decay', 'initial_learning_rate', 'min_learning_rate', 'drop_factor', 'drop_rate',
-         'use_early_stopping', 'early_stopping_min_delta', 'early_stopping_patience',
-         'early_stopping_criterion',
-         'train_batch_size', 'valid_batch_size', 'test_batch_size',
-         'loss', 'include_background',
-         'img_size']
-
-    @classmethod
-    def parse_cmd_line(cls, vargin):
-        config_dict = dict()
-        for skey in cls.__get_cmd_line_vars__():
-            if skey not in vargin.keys():
-                continue
-
-            c_skey = skey.upper()
-            val = vargin[skey]
-
-            if skey == 'loss':
-                val = get_training_loss_from_str(vargin[skey].upper())
-
-            if skey == 'img_size':
-                assert type(val) is tuple and len(val) == 3
-
-            config_dict[c_skey] = val
-
-        return config_dict
-
-
-class DeeplabV3Config(Config):
-    CP_SAVE_TAG = DEEPLABV3_NAME
-
-    OS = 16
-    DIL_RATES = (2, 4, 6)
-    AT_DIVISOR = 2
-    DROPOUT_RATE = 0.1
-
-    FINE_TUNE = False
-    INIT_WEIGHT_PATH = '/bmrNAS/people/arjun/msk_seg_networks/oai_data/deeplabv3_2d/2018-08-21-07-03-24/deeplabv3_2d_weights.018-0.1191.h5'
-
-    # Test weight path is divisor 2
-    TEST_WEIGHT_PATH = '/bmrNAS/people/arjun/msk_seg_networks/oai_data/deeplabv3_2d/2018-08-21-07-03-24/deeplabv3_2d_weights.018-0.1191.h5'
-
-    def __init__(self, state='training', create_dirs=True):
-        super().__init__(self.CP_SAVE_TAG, state, create_dirs=create_dirs)
-
-    def change_to_test(self):
-        self.state = 'testing'
-        config_tuple = (self.OS,) + self.DIL_RATES
-        config_str = '%d_%d-%d-%d' % config_tuple
-        self.TEST_RESULT_PATH = io_utils.check_dir(os.path.join(self.CP_SAVE_PATH,
-                                                                self.TEST_RESULTS_FOLDER_NAME,
-                                                                config_str))
-
-    def summary(self, additional_vars=[]):
-        summary_attrs = ['OS', 'DIL_RATES', 'DROPOUT_RATE']
-        super().summary(summary_attrs)
-
-    @classmethod
-    def init_cmd_line_parser(cls, parser):
-        subparser = super().init_cmd_line_parser(parser)
-
-        subparser.add_argument('--os', type=int, default=cls.OS, nargs='?',
-                               help='output stride. Default: %d' % cls.OS)
-        subparser.add_argument('--dil_rates', type=tuple, default=cls.DIL_RATES, nargs='?',
-                               help='dilation rates. Default: %s' % str(cls.DIL_RATES))
-        subparser.add_argument('--dropout_rate', type=float, default=cls.DROPOUT_RATE, nargs='?',
-                               help='dropout rate before classification layer')
-
-        return subparser
-
-    @classmethod
-    def __get_cmd_line_vars__(cls):
-        cmd_line_vars = super().__get_cmd_line_vars__()
-        cmd_line_vars.extend(['os', 'dil_rates', 'dropout_rate'])
-        return cmd_line_vars
-
-    @classmethod
-    def parse_cmd_line(cls, vargin):
-        config_dict = super().parse_cmd_line(vargin)
-        assert len(config_dict['DIL_RATES']) == 3
-
-
-class SegnetConfig(Config):
-    CP_SAVE_TAG = SEGNET_NAME
-
-    TRAIN_BATCH_SIZE = 15
-    FINE_TUNE = False
-    INIT_WEIGHT_PATH = ''
-    TEST_WEIGHT_PATH = ''
-
-    DEPTH = 6
-    NUM_CONV_LAYERS = [2, 2, 3, 3, 3, 3]
-    NUM_FILTERS = [64, 128, 256, 256, 512, 512]
-
-    SINGLE_BN = False
-    CONV_ACT_BN = False
-    INITIAL_LEARNING_RATE = 1e-3
-
-    def __init__(self, state='training', create_dirs=True):
-        super().__init__(self.CP_SAVE_TAG, state, create_dirs=create_dirs)
-
-    def summary(self, additional_vars=[]):
-        summary_attrs = ['DEPTH', 'NUM_CONV_LAYERS', 'NUM_FILTERS']
-        super().summary(summary_attrs)
-
-    @classmethod
-    def init_cmd_line_parser(cls, parser):
-        subparser = super().init_cmd_line_parser(parser)
-
-        subparser.add_argument('--depth', type=int, default=cls.DEPTH, nargs='?',
-                               help='network depth. Default: %d' % cls.DEPTH)
-        subparser.add_argument('--num_conv_layers', type=list, default=cls.NUM_CONV_LAYERS, nargs='?',
-                               help='number of convolutional layers. Default: %s' % str(cls.NUM_CONV_LAYERS))
-        subparser.add_argument('--num_filters', type=list, default=cls.NUM_FILTERS, nargs='?',
-                               help='number of filters at each depth layer. Default: ' % cls.NUM_FILTERS)
-
-        return subparser
-
-    @classmethod
-    def __get_cmd_line_vars__(cls):
-        cmd_line_vars = super().__get_cmd_line_vars__()
-        cmd_line_vars.extend(['depth', 'num_conv_layers', 'num_filters'])
-        return cmd_line_vars
-
-    @classmethod
-    def parse_cmd_line(cls, vargin):
-        config_dict = super().parse_cmd_line(vargin)
-        depth = len(config_dict['DEPTH'])
-
-        assert len(config_dict['NUM_CONV_LAYERS']) == depth, "Number of conv layers must be specified for each depth"
-        assert len(config_dict['NUM_FILTERS']) == depth, "Number of filters must be specified for each depth"
-
-        return config_dict
-
-
-class UNetConfig(Config):
-    CP_SAVE_TAG = UNET_NAME
-    TEST_WEIGHT_PATH = '/bmrNAS/people/akshay/dl/oai_data/unet_2d/select_weights/unet_2d_fc_weights.004--0.8968.h5'
-
-    INIT_UNET_2D = False
-
-    USE_STEP_DECAY = True
-    INITIAL_LEARNING_RATE = 2e-2
-    DROP_FACTOR = 0.8 ** (1 / 5)
-    DROP_RATE = 1.0
-    TRAIN_BATCH_SIZE = 35
-
-    DEPTH = 6
-    NUM_FILTERS = None
-
-    def __init__(self, state='training', create_dirs=True):
-        super().__init__(self.CP_SAVE_TAG, state, create_dirs=create_dirs)
-
-    @classmethod
-    def init_cmd_line_parser(cls, parser):
-        subparser = super().init_cmd_line_parser(parser)
-
-        subparser.add_argument('--depth', type=int, default=cls.DEPTH, nargs='?',
-                               help='network depth. Default: %d' % cls.DEPTH)
-
-        return subparser
-
-    @classmethod
-    def __get_cmd_line_vars__(cls):
-        cmd_line_vars = super().__get_cmd_line_vars__()
-        cmd_line_vars.extend(['depth'])
-        return cmd_line_vars
-
-
-class EnsembleUDSConfig(Config):
-    CP_SAVE_TAG = ENSEMBLE_UDS_NAME
-    AUGMENT_DATA = False
-    N_EPOCHS = 100
-
-    def __init__(self, state='training', create_dirs=True):
-        super().__init__(self.CP_SAVE_TAG, state, create_dirs=create_dirs)
-
-
-class UNetMultiContrastConfig(UNetConfig):
-    IMG_SIZE = (288, 288, 3)
-
-    CP_SAVE_TAG = 'unet_2d_multi_contrast'
-
-    # Whether to load weights from original unet model
-    INIT_UNET_2D = True
-    INIT_UNET_2D_WEIGHTS = '/bmrNAS/people/akshay/dl/oai_data/unet_2d/select_weights/unet_2d_fc_weights.004--0.8968.h5'
-
-    def __init__(self, state='training', create_dirs=True):
-        super().__init__(self.CP_SAVE_TAG, state, create_dirs=create_dirs)
-
-
-class UNet2_5DConfig(UNetConfig):
-    IMG_SIZE = (288, 288, 7)
-
-    CP_SAVE_TAG = 'unet_2_5d'
-    N_EPOCHS = 20
-    AUGMENT_DATA = True
-    INITIAL_LEARNING_RATE = 1e-2
-
-    DROP_RATE = 1.0
-    DROP_FACTOR = 0.8
-
-    # Train path - volumetric augmentation
-    TRAIN_PATH = '/bmrNAS/people/akshay/dl/oai_data/oai_aug/vol_aug/train_sag/'
-
-    def num_neighboring_slices(self):
-        return self.IMG_SIZE[2]
-
-
-class DeeplabV3_2_5DConfig(DeeplabV3Config):
-    IMG_SIZE = (288, 288, 3)
-
-    CP_SAVE_TAG = 'deeplabv3_2_5d'
-    N_EPOCHS = 100
-    AUGMENT_DATA = False
-
-    # Train path - volumetric augmentation
-    TRAIN_PATH = '/bmrNAS/people/akshay/dl/oai_data/oai_aug/vol_aug/train_sag/'
-
-    def num_neighboring_slices(self):
-        return self.IMG_SIZE[2]
-
-
-SUPPORTED_CONFIGS = [UNetConfig, SegnetConfig, DeeplabV3Config]
-def get_config(vargin):
-    configs = SUPPORTED_CONFIGS
-    config_name = vargin['action']
-    for config in configs:
-        if config.CP_SAVE_TAG == config_name:
-            c = config(create_dirs=True)
-            return c
-
-    raise ValueError('config %s not found' % config_name)
-
-def init_cmd_line_parser(parser):
-    subparsers = []
-    for config in SUPPORTED_CONFIGS:
-        subparsers.append(config.init_cmd_line_parser(parser))
-    return subparsers
+import configparser
+import os
+import warnings
+from time import gmtime, strftime
+
+import glob_constants as glc
+import mri_utils
+from utils import io_utils
+import utils.utils as utils
+from losses import DICE_LOSS, CMD_LINE_SUPPORTED_LOSSES, get_training_loss_from_str
+
+DEPRECATED_KEYS = ['NUM_CLASSES']
+
+DEEPLABV3_NAME = 'deeplabv3_2d'
+SEGNET_NAME = 'segnet_2d'
+UNET_NAME = 'unet_2d'
+ENSEMBLE_UDS_NAME = 'ensemble_uds'
+
+# This is the default save path prefix - please change if you desire something else
+SAVE_PATH_PREFIX = '/bmrNAS/people/arjun/msk_seg_networks/oai_data'
+
+SUPPORTED_CONFIGS_NAMES = [DEEPLABV3_NAME, SEGNET_NAME, UNET_NAME]
+
+class Config():
+    VERSION = 4
+
+    # Loss function in form (id, output_mode)
+    LOSS = DICE_LOSS
+
+    # PIDS to include, None = all pids
+    PIDS = None
+
+    DEBUG = False
+
+    # Model architecture path
+    PLOT_MODEL_PATH = io_utils.check_dir('./model_imgs')
+
+    # Training and validation image size
+    IMG_SIZE = (288, 288, 1)
+
+    # Training parameters
+    N_EPOCHS = 100
+    AUGMENT_DATA = False
+    USE_STEP_DECAY = False
+
+    # Step Decay params
+    INITIAL_LEARNING_RATE = 1e-4
+    MIN_LEARNING_RATE = 1e-8
+    DROP_FACTOR = 0.7
+    DROP_RATE = 1.0
+
+    # ADAM optimizer decay
+    ADAM_DECAY = 0.0
+    USE_AMSGRAD = False
+
+    # Early stopping criterion
+    USE_EARLY_STOPPING = False
+    EARLY_STOPPING_MIN_DELTA = 0.0
+    EARLY_STOPPING_PATIENCE = 0
+    EARLY_STOPPING_CRITERION = 'val_loss'
+
+    # Batch sizes
+    TRAIN_BATCH_SIZE = 12
+    VALID_BATCH_SIZE = 35
+    TEST_BATCH_SIZE = 72
+
+    # Tissues to render
+    TISSUES = [mri_utils.MASK_FEMORAL_CARTILAGE]
+    INCLUDE_BACKGROUND = False
+
+    # File Types
+    FILE_TYPES = ['im']
+
+    # Transfer Learning
+    FINE_TUNE = False
+    INIT_WEIGHT_PATH = ''
+
+    # Dataset Paths
+    TRAIN_PATH = '/bmrNAS/people/akshay/dl/oai_data/unet_2d/train_aug/'
+    VALID_PATH = '/bmrNAS/people/akshay/dl/oai_data/unet_2d/valid/'
+    TEST_PATH = '/bmrNAS/people/akshay/dl/oai_data/unet_2d/test'
+
+    # Cross-Validation-Parameters
+    USE_CROSS_VALIDATION = False
+    TRAIN_FILES_CV = None
+    VALID_FILES_CV = None
+    TEST_FILES_CV = None
+
+    # test result folder name
+    TEST_RESULTS_FOLDER_NAME = 'test_results'
+
+    # Training Model Paths
+    CP_SAVE_TAG = ''
+    CP_SAVE_PATH = ''
+    PIK_SAVE_PATH = ''
+    PIK_SAVE_PATH_DIR = ''
+    TF_LOG_DIR = ''
+
+    # Test Result Path
+    TEST_RESULT_PATH = ''
+    TEST_WEIGHT_PATH = ''
+
+    # Dataset tag - What dataset are we training on? 'dess' or 'oai'
+    # choose from oai_aug, oai_aug_3d
+    TAG = 'oai_aug'
+
+    # Restrict number of files learned. Default is all []
+    LEARN_FILES = []
+
+    def __init__(self, cp_save_tag, state='training', create_dirs=True):
+        self.SEED = glc.SEED
+        if state not in ['testing', 'training']:
+            raise ValueError('state must either be \'training\' or \'testing\'')
+
+        self.DATE_TIME_STR = strftime("%Y-%m-%d-%H-%M-%S", gmtime())
+
+        inference = state == 'testing'
+        self.CP_SAVE_TAG = cp_save_tag
+        self.STATE = state
+
+        if create_dirs:
+            if not inference:
+                # training
+                prefix = self.DATE_TIME_STR
+                self.init_training_paths(prefix)
+            else:
+                # Testing
+                self.TEST_RESULT_PATH = io_utils.check_dir(
+                    os.path.join('./' + self.TEST_RESULTS_FOLDER_NAME, self.CP_SAVE_TAG, self.TAG, self.DATE_TIME_STR))
+
+    def init_training_paths(self, prefix):
+        """
+        Intitialize training paths
+        :param prefix: a string to uniquely identify this experiment
+        """
+        self.CP_SAVE_PATH = io_utils.check_dir(os.path.join(SAVE_PATH_PREFIX, self.CP_SAVE_TAG, prefix))
+        self.PIK_SAVE_PATH = os.path.join(self.CP_SAVE_PATH, 'pik_data.dat')
+        self.PIK_SAVE_PATH_DIR = io_utils.check_dir(os.path.dirname(self.PIK_SAVE_PATH))
+        self.TF_LOG_DIR = io_utils.check_dir(os.path.join(self.CP_SAVE_PATH, 'tf_log'))
+
+    def init_cross_validation(self, train_files, valid_files, test_files, cv_tag):
+        assert self.STATE == 'training', "To initialize cross-validation, must be in training state"
+
+        self.USE_CROSS_VALIDATION = True
+        self.TRAIN_FILES_CV = train_files
+        self.VALID_FILES_CV = valid_files
+        self.TEST_FILES_CV = test_files
+
+        assert self.CP_SAVE_PATH, "CP_SAVE_PATH must be defined - call init_training_paths prior to calling this function"
+
+        self.CP_SAVE_PATH = io_utils.check_dir(os.path.join(self.CP_SAVE_PATH, cv_tag))
+        self.PIK_SAVE_PATH = os.path.join(self.CP_SAVE_PATH, 'pik_data.dat')
+        self.PIK_SAVE_PATH_DIR = io_utils.check_dir(os.path.dirname(self.PIK_SAVE_PATH))
+        self.TF_LOG_DIR = io_utils.check_dir(os.path.join(self.CP_SAVE_PATH, 'tf_log'))
+
+    def save_config(self):
+        """
+        Save params of config to ini file
+        """
+
+        members = [attr for attr in dir(self) if not callable(getattr(self, attr)) and not attr.startswith("__")]
+        filepath = os.path.join(self.CP_SAVE_PATH, 'config.ini')
+
+        config_vars = dict()
+        for m_var in members:
+            config_vars[m_var] = getattr(self, m_var)
+
+        # Save config
+        config = configparser.ConfigParser(config_vars)
+        with open(filepath, 'w+') as configfile:
+            config.write(configfile)
+
+        # Save as object to make it easy to load
+        filepath = os.path.join(self.CP_SAVE_PATH, 'config_obj.dat')
+        io_utils.save_pik(self, filepath)
+
+    def load_config(self, ini_filepath):
+        """
+        Load params of config from ini file
+        :param ini_filepath: path to ini file
+        """
+        config = configparser.ConfigParser()
+        config.read(ini_filepath)
+        vars_dict = config['DEFAULT']
+
+        if vars_dict['CP_SAVE_TAG'] != self.CP_SAVE_TAG:
+            raise ValueError('Wrong config. Expected %s' % str(vars_dict['CP_SAVE_TAG']))
+
+        for key in vars_dict.keys():
+            upper_case_key = str(key).upper()
+
+            if upper_case_key in DEPRECATED_KEYS:
+                warnings.warn('Key %s is deprecated, not loading' % upper_case_key)
+                continue
+
+            if not hasattr(self, upper_case_key):
+                raise ValueError(
+                    'Key %s does not exist. Please make sure all variable names are fully capitalized' % upper_case_key)
+
+            # all data is of type string, but we need to cast back to original data type
+            data_type = type(getattr(self, upper_case_key))
+
+            # print(upper_case_key + ': ' + str(vars_dict[key]) + ' (' + str(data_type) + ')')
+            var_converted = utils.convert_data_type(vars_dict[key], data_type)
+
+            # Loading config
+            self.__setattr__(str(key).upper(), var_converted)
+
+    def set_attr(self, attr, val):
+        """
+        Wrapper method to set attributes of config
+        :param attr: a string attr
+        :param val: value to set attribute to
+
+        :raises ValueError: if attr is not a string
+                            if attr does not exist for the config
+                            if type of val is different from the default type
+        """
+        if type(attr) is not str:
+            raise ValueError('attr must be of type str')
+
+        if not hasattr(self, attr):
+            raise ValueError('The attribute %s does not exist' % attr)
+        curr_val = self.__getattribute__(attr)
+
+        if (curr_val is not None and (type(val) != type(curr_val))):
+            raise ValueError('Input value is of type %s. Expected %s' % (str(type(val)), str(type(curr_val))))
+
+        self.__setattr__(attr, val)
+
+    def init_fine_tune(self, init_weight_path):
+        """
+        Initialize fine tune state
+        :param init_weight_path: path to initial weights
+        """
+        if (self.STATE != 'training'):
+            raise ValueError('Must be in training state')
+
+        self.FINE_TUNE = True
+        self.INIT_WEIGHT_PATH = init_weight_path
+
+        prefix = os.path.join(self.DATE_TIME_STR, 'fine_tune')
+
+        # if fine_tune folder already exists, do not overwrite it
+        count = 2
+        while os.path.isdir(os.path.join(SAVE_PATH_PREFIX, self.CP_SAVE_TAG, prefix)):
+            prefix = os.path.join(self.DATE_TIME_STR, 'fine_tune_%03d' % count)
+            count += 1
+
+        self.init_training_paths(prefix)
+
+    def change_to_test(self):
+        """
+        Initialize testing state
+        """
+        self.STATE = 'testing'
+        self.TEST_RESULT_PATH = io_utils.check_dir(os.path.join(self.CP_SAVE_PATH, self.TEST_RESULTS_FOLDER_NAME))
+
+    def summary(self, additional_vars=[]):
+        """
+        Print config summary
+        :param additional_vars: additional list of variables to print
+        :return:
+        """
+
+        summary_vals = ['CP_SAVE_TAG']
+
+        if self.STATE == 'training':
+            summary_vals.extend(
+                ['N_EPOCHS', 'AUGMENT_DATA', 'LOSS', 'TRAIN_BATCH_SIZE', 'VALID_BATCH_SIZE', 'USE_STEP_DECAY',
+                 'INITIAL_LEARNING_RATE', 'MIN_LEARNING_RATE', 'DROP_FACTOR', 'DROP_RATE', 'FINE_TUNE'])
+            if self.FINE_TUNE:
+                summary_vals.extend(['INIT_WEIGHT_PATH'])
+        else:
+            summary_vals.extend(['TEST_RESULT_PATH', 'TEST_WEIGHT_PATH', 'TEST_BATCH_SIZE'])
+
+        summary_vals.extend(additional_vars)
+
+        print('')
+        print('==' * 40)
+        print("Config Summary")
+        print('==' * 40)
+
+        for attr in summary_vals:
+            print(attr + ": " + str(self.__getattribute__(attr)))
+
+        print('==' * 40)
+        print('')
+
+    def get_num_classes(self):
+        if (self.INCLUDE_BACKGROUND):
+            return len(self.TISSUES) + 1
+
+        return len(self.TISSUES)
+
+    def num_neighboring_slices(self):
+        return None
+
+    @classmethod
+    def init_cmd_line_parser(cls, parser):
+        subcommand_parser = parser.add_parser('%s' % cls.CP_SAVE_TAG)
+
+        # Number of epochs
+        subcommand_parser.add_argument('--n_epochs', metavar='E', type=int, default=None, nargs='?',
+                                       help='Number of training epochs')
+
+        # Augment data
+        subcommand_parser.add_argument('--augment_data', type=bool, default=False, action='store_const', const=True,
+                                       help='Use augmented data for training')
+
+        # Learning rate step decay
+        subcommand_parser.add_argument('--use_step_decay', type=bool, default=False, action='store_const', const=True,
+                                       help='use learning rate step decay')
+        subcommand_parser.add_argument('--initial_learning_rate', metavar='LR', type=float, default=1e-4, nargs='?',
+                                       help='initial learning rate')
+        subcommand_parser.add_argument('--min_learning_rate', metavar='mLR', type=float, default=1e-8, nargs='?',
+                                       help='minimum learning rate during decay')
+        subcommand_parser.add_argument('--drop_factor', metavar='DF', type=float, default=0.7, nargs='?',
+                                       help='drop factor for learning rate decay')
+        subcommand_parser.add_argument('--drop_rate', metavar='DR', type=int, default=1.0, nargs='?',
+                                       help='drop rate for learning rate decay')
+
+        # Early stopping
+        subcommand_parser.add_argument('--use_early_stopping', type=bool, default=False, action='store_const', const=True,
+                                       help='use learning rate step decay')
+        subcommand_parser.add_argument('--early_stopping_min_delta', metavar='D', type=float, default=0.0, nargs='?',
+                                       help='minimum change in the monitored quantity to qualify as an improvement, '
+                                 'i.e. an absolute change of less than min_delta, will count as no improvement.')
+        subcommand_parser.add_argument('--early_stopping_patience', metavar='P', type=int, default=0, nargs='?',
+                                       help='number of epochs with no improvement after which training will be stopped')
+        subcommand_parser.add_argument('--early_stopping_criterion', metavar='C', type=str, default='val_loss', nargs='?',
+                                       help='criterion to monitor for early stopping')
+
+        # Batch size
+        subcommand_parser.add_argument('--train_batch_size', metavar='trBS', type=int, default=12, nargs='?',
+                                       help='training batch size')
+        subcommand_parser.add_argument('--valid_batch_size', metavar='vBS', type=int, default=35, nargs='?',
+                                       help='drop rate for learning rate decay')
+        subcommand_parser.add_argument('--test_batch_size', metavar='tBS', type=int, default=72, nargs='?',
+                                       help='drop rate for learning rate decay')
+
+        # Loss function
+        subcommand_parser.add_argument('--loss', metavar='L', type=str, default='DICE_LOSS', nargs='?',
+                                       choices=CMD_LINE_SUPPORTED_LOSSES,
+                                       help='loss function')
+
+        # Include background
+        subcommand_parser.add_argument('--include_background', type=bool, default=False, action='store_const', const=True,
+                                       help='loss function')
+
+        # Image size
+        subcommand_parser.add_argument('--img_size', type=tuple, default=(288, 288, 1), nargs='?',
+                                       help='loss function')
+
+        return subcommand_parser
+
+    @classmethod
+    def __get_cmd_line_vars__(cls):
+        return ['n_epochs', 'augment_data',
+         'use_step_decay', 'initial_learning_rate', 'min_learning_rate', 'drop_factor', 'drop_rate',
+         'use_early_stopping', 'early_stopping_min_delta', 'early_stopping_patience',
+         'early_stopping_criterion',
+         'train_batch_size', 'valid_batch_size', 'test_batch_size',
+         'loss', 'include_background',
+         'img_size']
+
+    @classmethod
+    def parse_cmd_line(cls, vargin):
+        config_dict = dict()
+        for skey in cls.__get_cmd_line_vars__():
+            if skey not in vargin.keys():
+                continue
+
+            c_skey = skey.upper()
+            val = vargin[skey]
+
+            if skey == 'loss':
+                val = get_training_loss_from_str(vargin[skey].upper())
+
+            if skey == 'img_size':
+                assert type(val) is tuple and len(val) == 3
+
+            config_dict[c_skey] = val
+
+        return config_dict
+
+
+class DeeplabV3Config(Config):
+    CP_SAVE_TAG = DEEPLABV3_NAME
+
+    OS = 16
+    DIL_RATES = (2, 4, 6)
+    AT_DIVISOR = 2
+    DROPOUT_RATE = 0.1
+
+    FINE_TUNE = False
+    INIT_WEIGHT_PATH = '/bmrNAS/people/arjun/msk_seg_networks/oai_data/deeplabv3_2d/2018-08-21-07-03-24/deeplabv3_2d_weights.018-0.1191.h5'
+
+    # Test weight path is divisor 2
+    TEST_WEIGHT_PATH = '/bmrNAS/people/arjun/msk_seg_networks/oai_data/deeplabv3_2d/2018-08-21-07-03-24/deeplabv3_2d_weights.018-0.1191.h5'
+
+    def __init__(self, state='training', create_dirs=True):
+        super().__init__(self.CP_SAVE_TAG, state, create_dirs=create_dirs)
+
+    def change_to_test(self):
+        self.state = 'testing'
+        config_tuple = (self.OS,) + self.DIL_RATES
+        config_str = '%d_%d-%d-%d' % config_tuple
+        self.TEST_RESULT_PATH = io_utils.check_dir(os.path.join(self.CP_SAVE_PATH,
+                                                                self.TEST_RESULTS_FOLDER_NAME,
+                                                                config_str))
+
+    def summary(self, additional_vars=[]):
+        summary_attrs = ['OS', 'DIL_RATES', 'DROPOUT_RATE']
+        super().summary(summary_attrs)
+
+    @classmethod
+    def init_cmd_line_parser(cls, parser):
+        subparser = super().init_cmd_line_parser(parser)
+
+        subparser.add_argument('--os', type=int, default=cls.OS, nargs='?',
+                               help='output stride. Default: %d' % cls.OS)
+        subparser.add_argument('--dil_rates', type=tuple, default=cls.DIL_RATES, nargs='?',
+                               help='dilation rates. Default: %s' % str(cls.DIL_RATES))
+        subparser.add_argument('--dropout_rate', type=float, default=cls.DROPOUT_RATE, nargs='?',
+                               help='dropout rate before classification layer')
+
+        return subparser
+
+    @classmethod
+    def __get_cmd_line_vars__(cls):
+        cmd_line_vars = super().__get_cmd_line_vars__()
+        cmd_line_vars.extend(['os', 'dil_rates', 'dropout_rate'])
+        return cmd_line_vars
+
+    @classmethod
+    def parse_cmd_line(cls, vargin):
+        config_dict = super().parse_cmd_line(vargin)
+        assert len(config_dict['DIL_RATES']) == 3
+
+
+class SegnetConfig(Config):
+    CP_SAVE_TAG = SEGNET_NAME
+
+    TRAIN_BATCH_SIZE = 15
+    FINE_TUNE = False
+    INIT_WEIGHT_PATH = ''
+    TEST_WEIGHT_PATH = ''
+
+    DEPTH = 6
+    NUM_CONV_LAYERS = [2, 2, 3, 3, 3, 3]
+    NUM_FILTERS = [64, 128, 256, 256, 512, 512]
+
+    SINGLE_BN = False
+    CONV_ACT_BN = False
+    INITIAL_LEARNING_RATE = 1e-3
+
+    def __init__(self, state='training', create_dirs=True):
+        super().__init__(self.CP_SAVE_TAG, state, create_dirs=create_dirs)
+
+    def summary(self, additional_vars=[]):
+        summary_attrs = ['DEPTH', 'NUM_CONV_LAYERS', 'NUM_FILTERS']
+        super().summary(summary_attrs)
+
+    @classmethod
+    def init_cmd_line_parser(cls, parser):
+        subparser = super().init_cmd_line_parser(parser)
+
+        subparser.add_argument('--depth', type=int, default=cls.DEPTH, nargs='?',
+                               help='network depth. Default: %d' % cls.DEPTH)
+        subparser.add_argument('--num_conv_layers', type=list, default=cls.NUM_CONV_LAYERS, nargs='?',
+                               help='number of convolutional layers. Default: %s' % str(cls.NUM_CONV_LAYERS))
+        subparser.add_argument('--num_filters', type=list, default=cls.NUM_FILTERS, nargs='?',
+                               help='number of filters at each depth layer. Default: ' % cls.NUM_FILTERS)
+
+        return subparser
+
+    @classmethod
+    def __get_cmd_line_vars__(cls):
+        cmd_line_vars = super().__get_cmd_line_vars__()
+        cmd_line_vars.extend(['depth', 'num_conv_layers', 'num_filters'])
+        return cmd_line_vars
+
+    @classmethod
+    def parse_cmd_line(cls, vargin):
+        config_dict = super().parse_cmd_line(vargin)
+        depth = len(config_dict['DEPTH'])
+
+        assert len(config_dict['NUM_CONV_LAYERS']) == depth, "Number of conv layers must be specified for each depth"
+        assert len(config_dict['NUM_FILTERS']) == depth, "Number of filters must be specified for each depth"
+
+        return config_dict
+
+
+class UNetConfig(Config):
+    CP_SAVE_TAG = UNET_NAME
+    TEST_WEIGHT_PATH = '/bmrNAS/people/akshay/dl/oai_data/unet_2d/select_weights/unet_2d_fc_weights.004--0.8968.h5'
+
+    INIT_UNET_2D = False
+
+    USE_STEP_DECAY = True
+    INITIAL_LEARNING_RATE = 2e-2
+    DROP_FACTOR = 0.8 ** (1 / 5)
+    DROP_RATE = 1.0
+    TRAIN_BATCH_SIZE = 35
+
+    DEPTH = 6
+    NUM_FILTERS = None
+
+    def __init__(self, state='training', create_dirs=True):
+        super().__init__(self.CP_SAVE_TAG, state, create_dirs=create_dirs)
+
+    @classmethod
+    def init_cmd_line_parser(cls, parser):
+        subparser = super().init_cmd_line_parser(parser)
+
+        subparser.add_argument('--depth', type=int, default=cls.DEPTH, nargs='?',
+                               help='network depth. Default: %d' % cls.DEPTH)
+
+        return subparser
+
+    @classmethod
+    def __get_cmd_line_vars__(cls):
+        cmd_line_vars = super().__get_cmd_line_vars__()
+        cmd_line_vars.extend(['depth'])
+        return cmd_line_vars
+
+
+class EnsembleUDSConfig(Config):
+    CP_SAVE_TAG = ENSEMBLE_UDS_NAME
+    AUGMENT_DATA = False
+    N_EPOCHS = 100
+
+    def __init__(self, state='training', create_dirs=True):
+        super().__init__(self.CP_SAVE_TAG, state, create_dirs=create_dirs)
+
+
+class UNetMultiContrastConfig(UNetConfig):
+    IMG_SIZE = (288, 288, 3)
+
+    CP_SAVE_TAG = 'unet_2d_multi_contrast'
+
+    # Whether to load weights from original unet model
+    INIT_UNET_2D = True
+    INIT_UNET_2D_WEIGHTS = '/bmrNAS/people/akshay/dl/oai_data/unet_2d/select_weights/unet_2d_fc_weights.004--0.8968.h5'
+
+    def __init__(self, state='training', create_dirs=True):
+        super().__init__(self.CP_SAVE_TAG, state, create_dirs=create_dirs)
+
+
+class UNet2_5DConfig(UNetConfig):
+    IMG_SIZE = (288, 288, 7)
+
+    CP_SAVE_TAG = 'unet_2_5d'
+    N_EPOCHS = 20
+    AUGMENT_DATA = True
+    INITIAL_LEARNING_RATE = 1e-2
+
+    DROP_RATE = 1.0
+    DROP_FACTOR = 0.8
+
+    # Train path - volumetric augmentation
+    TRAIN_PATH = '/bmrNAS/people/akshay/dl/oai_data/oai_aug/vol_aug/train_sag/'
+
+    def num_neighboring_slices(self):
+        return self.IMG_SIZE[2]
+
+
+class DeeplabV3_2_5DConfig(DeeplabV3Config):
+    IMG_SIZE = (288, 288, 3)
+
+    CP_SAVE_TAG = 'deeplabv3_2_5d'
+    N_EPOCHS = 100
+    AUGMENT_DATA = False
+
+    # Train path - volumetric augmentation
+    TRAIN_PATH = '/bmrNAS/people/akshay/dl/oai_data/oai_aug/vol_aug/train_sag/'
+
+    def num_neighboring_slices(self):
+        return self.IMG_SIZE[2]
+
+
+SUPPORTED_CONFIGS = [UNetConfig, SegnetConfig, DeeplabV3Config]
+def get_config(vargin):
+    configs = SUPPORTED_CONFIGS
+    config_name = vargin['action']
+    for config in configs:
+        if config.CP_SAVE_TAG == config_name:
+            c = config(create_dirs=True)
+            return c
+
+    raise ValueError('config %s not found' % config_name)
+
+def init_cmd_line_parser(parser):
+    subparsers = []
+    for config in SUPPORTED_CONFIGS:
+        subparsers.append(config.init_cmd_line_parser(parser))
+    return subparsers