--- conflicted
+++ resolved
@@ -1,216 +1,210 @@
-import os
-from time import gmtime, strftime
-
-import mri_utils
-import utils
-
-
-DEEPLABV3_NAME = 'deeplabv3_2d'
-SEGNET_NAME = 'segnet_2d'
-UNET_NAME = 'unet_2d'
-ENSEMBLE_UDS_NAME = 'ensemble_uds'
-
-# This is the default save path prefix - please change if you desire something else
-SAVE_PATH_PREFIX = '/bmrNAS/people/arjun/msk_seg_networks/oai_data'
-
-class Config():
-    VERSION = 2
-
-    PIDS = None
-
-    DEBUG = False
-
-    # Model architecture path
-    PLOT_MODEL_PATH = utils.check_dir('./model_imgs')
-
-    # Training and validation image size
-    IMG_SIZE = (288, 288, 1)
-
-    # Training epochs
-    N_EPOCHS = 20
-
-    TRAIN_BATCH_SIZE = 12
-    VALID_BATCH_SIZE = 35
-    TEST_BATCH_SIZE = 72
-
-    INITIAL_LEARNING_RATE = 2e-2
-    MIN_LEARNING_RATE = 1e-8
-    DROP_FACTOR = 0.7
-    DROP_RATE = 1.0
-
-    # Tissues to render
-    TISSUES = [mri_utils.MASK_FEMORAL_CARTILAGE]
-    NUM_CLASSES = len(TISSUES)
-
-    # File Types
-    FILE_TYPES = ['im']
-
-    # Transfer Learning
-    FINE_TUNE = False
-    INIT_WEIGHT_PATH = ''
-
-    # Dataset Paths
-<<<<<<< HEAD
-    TRAIN_PATH = '/bmrNAS/people/akshay/dl/oai_data/oai_aug/train_aug_2d'
-    VALID_PATH = '/bmrNAS/people/akshay/dl/oai_data/oai_aug/valid_2d'
-    #TEST_PATH = '/bmrNAS/people/akshay/dl/oai_data/oai_aug/test_2d'
-=======
-    TRAIN_PATH = '/bmrNAS/people/akshay/dl/oai_data/unet_2d/train_aug/'
-    VALID_PATH = '/bmrNAS/people/akshay/dl/oai_data/unet_2d/valid/'
->>>>>>> 59780658
-    TEST_PATH = '/bmrNAS/people/akshay/dl/oai_data/unet_2d/test'
-
-    # Training Model Paths
-    CP_SAVE_TAG = ''
-    CP_SAVE_PATH = ''
-    PIK_SAVE_PATH = ''
-    PIK_SAVE_PATH_DIR = ''
-    TF_LOG_DIR = ''
-
-    # Test Result Path
-    TEST_RESULT_PATH = ''
-    TEST_WEIGHT_PATH = ''
-
-    # Dataset tag - What dataset are we training on? 'dess' or 'oai'
-    TAG = 'oai_aug'
-
-    # Restrict number of files learned. Default is all []
-    LEARN_FILES = []
-
-    def __init__(self, cp_save_tag, state='training', create_dirs=True):
-
-        if state not in ['testing', 'training']:
-            raise ValueError('state must either be \'training\' or \'testing\'')
-
-        self.DATE_TIME_STR = strftime("%Y-%m-%d-%H-%M-%S", gmtime())
-
-        inference = state == 'testing'
-        self.CP_SAVE_TAG = cp_save_tag
-        self.STATE = state
-
-
-        if create_dirs:
-            if not inference:
-                # training
-                prefix = self.DATE_TIME_STR
-                self.init_training_paths(prefix)
-            else:
-                # Testing
-                self.TEST_RESULT_PATH = utils.check_dir(os.path.join('./test_results', self.CP_SAVE_TAG, self.TAG, self.DATE_TIME_STR))
-
-    def init_training_paths(self, prefix):
-        self.CP_SAVE_PATH = utils.check_dir(os.path.join(SAVE_PATH_PREFIX, self.CP_SAVE_TAG, prefix))
-        self.PIK_SAVE_PATH = os.path.join(self.CP_SAVE_PATH, 'pik_data.dat')
-        self.PIK_SAVE_PATH_DIR = utils.check_dir(os.path.dirname(self.PIK_SAVE_PATH))
-        self.TF_LOG_DIR = utils.check_dir(os.path.join(self.CP_SAVE_PATH, 'tf_log'))
-
-    def save_config(self, model=None):
-        """
-        Save params of config to ini file
-        :param model:
-        :return:
-        """
-
-        members = [attr for attr in dir(self) if not callable(getattr(self, attr)) and not attr.startswith("__")]
-        filename = os.path.join(self.CP_SAVE_PATH, 'config.ini')
-
-        config_vars = dict()
-        for m_var in members:
-            config_vars[m_var] = getattr(self, m_var)
-        utils.save_config(config_vars, filename)
-
-        # Save as object to make it easy to load
-        filename = os.path.join(self.CP_SAVE_PATH, 'config_obj.dat')
-        utils.save_pik(self, filename)
-
-    def load_config(self, ini_filepath):
-        vars_dict = utils.load_config(ini_filepath)
-
-        if(vars_dict['CP_SAVE_TAG'] != self.CP_SAVE_TAG):
-            raise ValueError('Wrong config. Expected %s' % str(vars_dict['CP_SAVE_TAG']))
-
-        for key in vars_dict.keys():
-            upper_case_key = str(key).upper()
-            if not hasattr(self, upper_case_key):
-                raise ValueError('Key %s does not exist. Please make sure all variable names are fully capitalized' % upper_case_key)
-            self.__setattr__(str(key).upper(), vars_dict[key])
-
-    def init_fine_tune(self, init_weight_path):
-        if (self.state != 'training'):
-            raise ValueError('Must be in training state')
-
-        self.FINE_TUNE = True
-        self.INIT_WEIGHT_PATH = init_weight_path
-
-        prefix = os.path.join(self.DATE_TIME_STR, 'fine_tune')
-        self.init_training_paths(prefix)
-
-    def change_to_test(self):
-        self.state = 'testing'
-        self.TEST_RESULT_PATH = utils.check_dir(os.path.join(self.CP_SAVE_PATH, 'test_results'))
-
-
-class DeeplabV3Config(Config):
-    CP_SAVE_TAG = DEEPLABV3_NAME
-    DIL_RATES = (1, 1, 1)
-    AT_DIVISOR = 2
-
-    FINE_TUNE = False
-    INIT_WEIGHT_PATH = '/bmrNAS/people/arjun/msk_seg_networks/oai_data/deeplabv3_2d/2018-08-21-07-03-24/deeplabv3_2d_weights.018-0.1191.h5'
-
-    # Test weight path is divisor 2
-    TEST_WEIGHT_PATH = '/bmrNAS/people/arjun/msk_seg_networks/oai_data/deeplabv3_2d/2018-08-21-07-03-24/deeplabv3_2d_weights.018-0.1191.h5'
-
-    OS = 16
-    def __init__(self, state='training', create_dirs=True):
-        super().__init__(self.CP_SAVE_TAG, state, create_dirs=create_dirs)
-
-
-class SegnetConfig(Config):
-    CP_SAVE_TAG = SEGNET_NAME
-
-    TRAIN_BATCH_SIZE = 15
-    #INITIAL_LEARNING_RATE = 2e-6
-    FINE_TUNE=False
-    INIT_WEIGHT_PATH='/bmrNAS/people/arjun/msk_seg_networks/oai_data/segnet_2d/2018-08-18-19-55-54/segnet_2d_weights.005-0.3353.h5'
-    TEST_WEIGHT_PATH='/bmrNAS/people/arjun/msk_seg_networks/oai_data/segnet_2d/2018-08-18-19-55-54/segnet_2d_weights.005-0.3353.h5'
-
-    DEPTH = 6
-    NUM_CONV_LAYERS = [2, 2, 3, 3, 3, 3]
-    NUM_FILTERS = [64,128,256,256,512,512]
-
-    def __init__(self, state='training', create_dirs=True):
-        super().__init__(self.CP_SAVE_TAG, state, create_dirs=create_dirs)
-
-
-class UNetConfig(Config):
-    CP_SAVE_TAG = UNET_NAME
-    TEST_WEIGHT_PATH = '/bmrNAS/people/akshay/dl/oai_data/unet_2d/select_weights/unet_2d_fc_weights.004--0.8968.h5'
-    def __init__(self, state='training', create_dirs=True):
-        super().__init__(self.CP_SAVE_TAG, state, create_dirs=create_dirs)
-
-
-class EnsembleUDSConfig(Config):
-    CP_SAVE_TAG = ENSEMBLE_UDS_NAME
-    DEEPLAB_INIT_WEIGHTS = '/bmrNAS/people/akshay/dl/oai_data/deeplab_2d_end-to-end/2018-08-15-06-46-12/deeplab_2d_end-to-end_weights.019-0.1253.h5'
-    UNET_INIT_WEIGHTS = '/bmrNAS/people/akshay/dl/oai_data/unet_2d/select_weights/unet_2d_fc_weights.004--0.8968.h5'
-    SEGNET_INIT_WEIGHTS = '/bmrNAS/people/arjun/msk_seg_networks/oai_data/segnet_2d/2018-08-18-19-55-54/segnet_2d_weights.005-0.3353.h5'
-    N_EPOCHS = 40
-
-    def __init__(self, state='training', create_dirs=True):
-        super().__init__(self.CP_SAVE_TAG, state, create_dirs=create_dirs)
-
-
-class UNetMultiContrastConfig(Config):
-    IMG_SIZE = (288, 288, 3)
-
-    CP_SAVE_TAG = 'unet_2d_multi_contrast'
-
-    # Whether to load weights from original unet model
-    INIT_UNET_2D = True
-    INIT_UNET_2D_WEIGHTS = '/bmrNAS/people/akshay/dl/oai_data/unet_2d/select_weights/unet_2d_fc_weights.004--0.8968.h5'
-
-    def __init__(self, state='training', create_dirs=True):
-        super().__init__(self.CP_SAVE_TAG, state, create_dirs=create_dirs)
-
-
+import os
+from time import gmtime, strftime
+
+import mri_utils
+import utils
+
+
+DEEPLABV3_NAME = 'deeplabv3_2d'
+SEGNET_NAME = 'segnet_2d'
+UNET_NAME = 'unet_2d'
+ENSEMBLE_UDS_NAME = 'ensemble_uds'
+
+# This is the default save path prefix - please change if you desire something else
+SAVE_PATH_PREFIX = '/bmrNAS/people/arjun/msk_seg_networks/oai_data'
+
+class Config():
+    VERSION = 2
+
+    PIDS = None
+
+    DEBUG = False
+
+    # Model architecture path
+    PLOT_MODEL_PATH = utils.check_dir('./model_imgs')
+
+    # Training and validation image size
+    IMG_SIZE = (288, 288, 1)
+
+    # Training epochs
+    N_EPOCHS = 20
+
+    TRAIN_BATCH_SIZE = 12
+    VALID_BATCH_SIZE = 35
+    TEST_BATCH_SIZE = 72
+
+    INITIAL_LEARNING_RATE = 2e-2
+    MIN_LEARNING_RATE = 1e-8
+    DROP_FACTOR = 0.7
+    DROP_RATE = 1.0
+
+    # Tissues to render
+    TISSUES = [mri_utils.MASK_FEMORAL_CARTILAGE]
+    NUM_CLASSES = len(TISSUES)
+
+    # File Types
+    FILE_TYPES = ['im']
+
+    # Transfer Learning
+    FINE_TUNE = False
+    INIT_WEIGHT_PATH = ''
+
+    # Dataset Paths
+    TRAIN_PATH = '/bmrNAS/people/akshay/dl/oai_data/unet_2d/train_aug/'
+    VALID_PATH = '/bmrNAS/people/akshay/dl/oai_data/unet_2d/valid/'
+    TEST_PATH = '/bmrNAS/people/akshay/dl/oai_data/unet_2d/test'
+
+    # Training Model Paths
+    CP_SAVE_TAG = ''
+    CP_SAVE_PATH = ''
+    PIK_SAVE_PATH = ''
+    PIK_SAVE_PATH_DIR = ''
+    TF_LOG_DIR = ''
+
+    # Test Result Path
+    TEST_RESULT_PATH = ''
+    TEST_WEIGHT_PATH = ''
+
+    # Dataset tag - What dataset are we training on? 'dess' or 'oai'
+    TAG = 'oai_aug'
+
+    # Restrict number of files learned. Default is all []
+    LEARN_FILES = []
+
+    def __init__(self, cp_save_tag, state='training', create_dirs=True):
+
+        if state not in ['testing', 'training']:
+            raise ValueError('state must either be \'training\' or \'testing\'')
+
+        self.DATE_TIME_STR = strftime("%Y-%m-%d-%H-%M-%S", gmtime())
+
+        inference = state == 'testing'
+        self.CP_SAVE_TAG = cp_save_tag
+        self.STATE = state
+
+
+        if create_dirs:
+            if not inference:
+                # training
+                prefix = self.DATE_TIME_STR
+                self.init_training_paths(prefix)
+            else:
+                # Testing
+                self.TEST_RESULT_PATH = utils.check_dir(os.path.join('./test_results', self.CP_SAVE_TAG, self.TAG, self.DATE_TIME_STR))
+
+    def init_training_paths(self, prefix):
+        self.CP_SAVE_PATH = utils.check_dir(os.path.join(SAVE_PATH_PREFIX, self.CP_SAVE_TAG, prefix))
+        self.PIK_SAVE_PATH = os.path.join(self.CP_SAVE_PATH, 'pik_data.dat')
+        self.PIK_SAVE_PATH_DIR = utils.check_dir(os.path.dirname(self.PIK_SAVE_PATH))
+        self.TF_LOG_DIR = utils.check_dir(os.path.join(self.CP_SAVE_PATH, 'tf_log'))
+
+    def save_config(self, model=None):
+        """
+        Save params of config to ini file
+        :param model:
+        :return:
+        """
+
+        members = [attr for attr in dir(self) if not callable(getattr(self, attr)) and not attr.startswith("__")]
+        filename = os.path.join(self.CP_SAVE_PATH, 'config.ini')
+
+        config_vars = dict()
+        for m_var in members:
+            config_vars[m_var] = getattr(self, m_var)
+        utils.save_config(config_vars, filename)
+
+        # Save as object to make it easy to load
+        filename = os.path.join(self.CP_SAVE_PATH, 'config_obj.dat')
+        utils.save_pik(self, filename)
+
+    def load_config(self, ini_filepath):
+        vars_dict = utils.load_config(ini_filepath)
+
+        if(vars_dict['CP_SAVE_TAG'] != self.CP_SAVE_TAG):
+            raise ValueError('Wrong config. Expected %s' % str(vars_dict['CP_SAVE_TAG']))
+
+        for key in vars_dict.keys():
+            upper_case_key = str(key).upper()
+            if not hasattr(self, upper_case_key):
+                raise ValueError('Key %s does not exist. Please make sure all variable names are fully capitalized' % upper_case_key)
+            self.__setattr__(str(key).upper(), vars_dict[key])
+
+    def init_fine_tune(self, init_weight_path):
+        if (self.state != 'training'):
+            raise ValueError('Must be in training state')
+
+        self.FINE_TUNE = True
+        self.INIT_WEIGHT_PATH = init_weight_path
+
+        prefix = os.path.join(self.DATE_TIME_STR, 'fine_tune')
+        self.init_training_paths(prefix)
+
+    def change_to_test(self):
+        self.state = 'testing'
+        self.TEST_RESULT_PATH = utils.check_dir(os.path.join(self.CP_SAVE_PATH, 'test_results'))
+
+
+class DeeplabV3Config(Config):
+    CP_SAVE_TAG = DEEPLABV3_NAME
+    DIL_RATES = (1, 1, 1)
+    AT_DIVISOR = 2
+
+    FINE_TUNE = False
+    INIT_WEIGHT_PATH = '/bmrNAS/people/arjun/msk_seg_networks/oai_data/deeplabv3_2d/2018-08-21-07-03-24/deeplabv3_2d_weights.018-0.1191.h5'
+
+    # Test weight path is divisor 2
+    TEST_WEIGHT_PATH = '/bmrNAS/people/arjun/msk_seg_networks/oai_data/deeplabv3_2d/2018-08-21-07-03-24/deeplabv3_2d_weights.018-0.1191.h5'
+
+    OS = 16
+    def __init__(self, state='training', create_dirs=True):
+        super().__init__(self.CP_SAVE_TAG, state, create_dirs=create_dirs)
+
+
+class SegnetConfig(Config):
+    CP_SAVE_TAG = SEGNET_NAME
+
+    TRAIN_BATCH_SIZE = 15
+    #INITIAL_LEARNING_RATE = 2e-6
+    FINE_TUNE=False
+    INIT_WEIGHT_PATH='/bmrNAS/people/arjun/msk_seg_networks/oai_data/segnet_2d/2018-08-18-19-55-54/segnet_2d_weights.005-0.3353.h5'
+    TEST_WEIGHT_PATH='/bmrNAS/people/arjun/msk_seg_networks/oai_data/segnet_2d/2018-08-18-19-55-54/segnet_2d_weights.005-0.3353.h5'
+
+    DEPTH = 6
+    NUM_CONV_LAYERS = [2, 2, 3, 3, 3, 3]
+    NUM_FILTERS = [64,128,256,256,512,512]
+
+    def __init__(self, state='training', create_dirs=True):
+        super().__init__(self.CP_SAVE_TAG, state, create_dirs=create_dirs)
+
+
+class UNetConfig(Config):
+    CP_SAVE_TAG = UNET_NAME
+    TEST_WEIGHT_PATH = '/bmrNAS/people/akshay/dl/oai_data/unet_2d/select_weights/unet_2d_fc_weights.004--0.8968.h5'
+    def __init__(self, state='training', create_dirs=True):
+        super().__init__(self.CP_SAVE_TAG, state, create_dirs=create_dirs)
+
+
+class EnsembleUDSConfig(Config):
+    CP_SAVE_TAG = ENSEMBLE_UDS_NAME
+    DEEPLAB_INIT_WEIGHTS = '/bmrNAS/people/akshay/dl/oai_data/deeplab_2d_end-to-end/2018-08-15-06-46-12/deeplab_2d_end-to-end_weights.019-0.1253.h5'
+    UNET_INIT_WEIGHTS = '/bmrNAS/people/akshay/dl/oai_data/unet_2d/select_weights/unet_2d_fc_weights.004--0.8968.h5'
+    SEGNET_INIT_WEIGHTS = '/bmrNAS/people/arjun/msk_seg_networks/oai_data/segnet_2d/2018-08-18-19-55-54/segnet_2d_weights.005-0.3353.h5'
+    N_EPOCHS = 40
+
+    def __init__(self, state='training', create_dirs=True):
+        super().__init__(self.CP_SAVE_TAG, state, create_dirs=create_dirs)
+
+
+class UNetMultiContrastConfig(Config):
+    IMG_SIZE = (288, 288, 3)
+
+    CP_SAVE_TAG = 'unet_2d_multi_contrast'
+
+    # Whether to load weights from original unet model
+    INIT_UNET_2D = True
+    INIT_UNET_2D_WEIGHTS = '/bmrNAS/people/akshay/dl/oai_data/unet_2d/select_weights/unet_2d_fc_weights.004--0.8968.h5'
+
+    def __init__(self, state='training', create_dirs=True):
+        super().__init__(self.CP_SAVE_TAG, state, create_dirs=create_dirs)
+
+