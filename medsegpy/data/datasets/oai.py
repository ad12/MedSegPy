"""OAI iMorphics Dataset"""
import logging
import os
import re
import h5py

from medsegpy.data.catalog import DatasetCatalog, MetadataCatalog
from medsegpy.utils.cluster import Cluster

logger = logging.getLogger(__name__)

_DATA_CATALOG = {}
_TEST_SET_METADATA_PIK = ""

<<<<<<< HEAD
if CLUSTER in (Cluster.ROMA, Cluster.VIGATA, Cluster.SIENA):
    _DATA_CATALOG = {
        "oai_2d_train": "/bmrNAS/people/arjun/data/oai_data/h5_files_2d/train",
        "oai_2d_val": "/bmrNAS/people/arjun/data/oai_data/h5_files_2d/valid",
        "oai_2d_test": "/bmrNAS/people/arjun/data/oai_data/h5_files_2d/test",
        "oai_2d_whitened_train": "/bmrNAS/people/arjun/data/oai_data/h5_files_whitened_2d/train",  # noqa
        "oai_2d_whitened_val": "/bmrNAS/people/arjun/data/oai_data/h5_files_whitened_2d/valid",  # noqa
        "oai_2d_whitened_test": "/bmrNAS/people/arjun/data/oai_data/h5_files_whitened_2d/test",  # noqa
        "oai_3d_train": "/bmrNAS/people/arjun/data/oai_data/h5_files_3d/train", # TODO: needs to be changed
        "oai_3d_val": "/bmrNAS/people/arjun/data/oai_data/h5_files_3d/val", # TODO: needs to be changed
        "oai_3d_test": "/bmrNAS/people/arjun/data/oai_data/h5_files_3d/test", # TODO: needs to be changed
        "oai_3d_whitened_train": "/bmrNAS/people/arjun/data/oai_data/h5_files_whitened_3d/train",  # noqa
        "oai_3d_whitened_val": "/bmrNAS/people/arjun/data/oai_data/h5_files_whitened_3d/val",  # noqa
        "oai_3d_whitened_test": "/bmrNAS/people/arjun/data/oai_data/h5_files_whitened_3d/test",  # noqa
        "oai_3d_sf_whitened_train": "/bmrNAS/people/arjun/data/oai_data/h5_files_whitened_3d/train.h5",  # noqa
        "oai_3d_sf_whitened_val": "/bmrNAS/people/arjun/data/oai_data/h5_files_whitened_3d/val.h5",  # noqa
        "oai_3d_sf_whitened_test": "/bmrNAS/people/arjun/data/oai_data/h5_files_whitened_3d/test.h5",  # noqa
    }
    _TEST_SET_METADATA_PIK = (
        "/bmrNAS/people/arjun/msk_seg_networks/oai_metadata/oai_data.dat"
    )
elif CLUSTER == CLUSTER.NERO:
    _DATA_CATALOG = {
        "oai_2d_train": "/share/pi/bah/data/oai_data/h5_files_2d/train",
        "oai_2d_val": "/share/pi/bah/data/oai_data/h5_files_2d/val",
        "oai_2d_test": "/share/pi/bah/data/oai_data/h5_files_2d/test",
    }
else:
    pass
=======
_DATA_CATALOG = {
    "oai_2d_train": "oai_data/h5_files_2d/train",
    "oai_2d_val": "oai_data/h5_files_2d/valid",
    "oai_2d_test": "oai_data/h5_files_2d/test",
    "oai_2d_whitened_train": "oai_data/h5_files_whitened_2d/train",
    "oai_2d_whitened_val": "oai_data/h5_files_whitened_2d/valid",
    "oai_2d_whitened_test": "oai_data/h5_files_whitened_2d/test",
    "oai_3d_train": "oai_data/h5_files_3d/train",
    "oai_3d_val": "oai_data/h5_files_3d/val",
    "oai_3d_test": "oai_data/h5_files_3d/test",
    "oai_3d_whitened_train": "oai_data/h5_files_whitened_3d/train",
    "oai_3d_whitened_val": "oai_data/h5_files_whitened_3d/val",
    "oai_3d_whitened_test": "oai_data/h5_files_whitened_3d/test",
    "oai_3d_sf_whitened_train": "oai_data/h5_files_whitened_3d/train.h5",
    "oai_3d_sf_whitened_val": "oai_data/h5_files_whitened_3d/val.h5",
    "oai_3d_sf_whitened_test": "oai_data/h5_files_whitened_3d/test.h5",
}

>>>>>>> 86f2f07a

OAI_CATEGORIES = [
    {
        "color": [220, 20, 60],
        "id": 0,
        "name": "femoral cartilage",
        "abbrev": "fc",
    },
    {
        "color": [119, 11, 32],
        "id": (1, 2),
        "name": "tibial cartilage",
        "abbrev": "tc",
    },
    {
        "color": [0, 0, 142],
        "id": 3,
        "name": "patellar cartilage",
        "abbrev": "pc",
    },
    {"color": [0, 0, 230], "id": (4, 5), "name": "meniscus", "abbrev": "men"},
]


def load_oai_2d_from_dir(scan_root, dataset_name=None):
    # sample scan name: "9311328_V01-Aug04_072.im"
    # format: %7d_V%02d-Aug%02d_%03d
    FNAME_REGEX = "([\d]+)_V([\d]+)-Aug([\d]+)_([\d]+)"

    files = sorted(os.listdir(scan_root))
    filepaths = [os.path.join(scan_root, f) for f in files if f.endswith(".im")]

    dataset_dicts = []
    for fp in filepaths:
        _, pid, time_point, _, slice_id, _ = tuple(re.split(FNAME_REGEX, fp))
        pid = int(pid)
        time_point = int(time_point)
        dataset_dicts.append(
            {
                "file_name": fp,
                "sem_seg_file": "{}.seg".format(os.path.splitext(fp)[0]),
                "scan_id": "{:07d}_V{:02d}".format(pid, time_point),
                "subject_id": pid,
                "time_point": time_point,
                "slice_id": int(slice_id),
                "scan_num_slices": 160,
            }
        )

    num_scans = len({d["scan_id"] for d in dataset_dicts})
    num_subjects = len({d["subject_id"] for d in dataset_dicts})
    if dataset_name:
        logger.info("Loaded {} from {}".format(dataset_name, scan_root))
    logger.info(
        "Loaded {} scans from {} subjects ({} slices)".format(
            num_scans, num_subjects, len(dataset_dicts)
        )
    )

    return dataset_dicts


def load_oai_3d_from_dir(scan_root, dataset_name=None):
    # sample scan name: "9311328_V01-Aug04_072.h5"
    FNAME_REGEX = "([\d]+)_V([\d]+)"

    files = sorted(os.listdir(scan_root))
    filepaths = [os.path.join(scan_root, f) for f in files]
    dataset_dicts = []
    for fp in filepaths:
        _, pid, time_point, _ = tuple(re.split(FNAME_REGEX, fp))
        pid = int(pid)
        time_point = int(time_point)
        dataset_dicts.append(
            {
                "file_name": fp,
                "sem_seg_file": fp,
                "scan_id": "{:07d}_V{:02d}".format(pid, time_point),
                "subject_id": pid,
                "time_point": time_point,
                "image_size": (384, 384, 160),
            }
        )

    num_scans = len(dataset_dicts)
    num_subjects = len({d["subject_id"] for d in dataset_dicts})
    if dataset_name:
        logger.info("Loaded {} from {}".format(dataset_name, scan_root))
    logger.info(
        "Loaded {} scans from {} subjects".format(num_scans, num_subjects)
    )

    return dataset_dicts


def load_oai_3d_sf_from_dir(scan_root, dataset_name=None):
    """
    Expected file structure: 
          keys=> image_files (e.g. '0000001_V00'); 
          subkeys=> image type (e.g. ['seg', 'volume']); 
    """
    FNAME_REGEX = "([\d]+)_V([\d]+)"
    f = h5py.File(scan_root, 'r')
    keys = [key for key in f.keys()]
    f.close()
    dataset_dicts = []
    for key in keys:
        _, pid, time_point, _ = tuple(re.split(FNAME_REGEX, key))
        pid = int(pid)
        time_point = int(time_point)
        dataset_dicts.append(
            {
                "file_name": key,
                "sem_seg_file": key,
                "scan_id": "{:07d}_V{:02d}".format(pid, time_point),
                "subject_id": pid,
                "time_point": time_point,
                "image_size": (384, 384, 160),
                "singlefile_path": scan_root
            }
        )

    num_scans = len(dataset_dicts)
    num_subjects = len({d["subject_id"] for d in dataset_dicts})
    if dataset_name:
        logger.info("Loaded {} from {}".format(dataset_name, scan_root))
    logger.info(
        "Loaded {} scans from {} subjects".format(num_scans, num_subjects)
    )

    return dataset_dicts


def register_oai(name, scan_root):
    load_func = None
    if name.startswith("oai_2d"):
        load_func = load_oai_2d_from_dir
    elif name.startswith("oai_3d_sf"):
        load_func = load_oai_3d_sf_from_dir
    else:
        load_func = load_oai_3d_from_dir

    DatasetCatalog.register(name, lambda: load_func(scan_root, name))

    # 2. Optionally, add metadata about this dataset,
    # since they might be useful in evaluation, visualization or logging

    MetadataCatalog.get(name).set(
        scan_root=scan_root,
        spacing=(0.3125, 0.3125, 0.7),
        test_set_metadata_pik=_TEST_SET_METADATA_PIK,
        category_ids=[x["id"] for x in OAI_CATEGORIES],
        category_abbreviations=[x["abbrev"] for x in OAI_CATEGORIES],
        categories=[x["name"] for x in OAI_CATEGORIES],
        category_colors=[x["color"] for x in OAI_CATEGORIES],
        category_id_to_contiguous_id={
            x["id"]: idx for idx, x in enumerate(OAI_CATEGORIES)
        },
        evaluator_type="SemSegEvaluator",
    )


def register_all_oai():
    for dataset_name, scan_root in _DATA_CATALOG.items():
        if not os.path.isabs(scan_root):
            scan_root = os.path.join(Cluster.working_cluster().data_dir, scan_root)
        register_oai(dataset_name, scan_root)<|MERGE_RESOLUTION|>--- conflicted
+++ resolved
@@ -12,37 +12,6 @@
 _DATA_CATALOG = {}
 _TEST_SET_METADATA_PIK = ""
 
-<<<<<<< HEAD
-if CLUSTER in (Cluster.ROMA, Cluster.VIGATA, Cluster.SIENA):
-    _DATA_CATALOG = {
-        "oai_2d_train": "/bmrNAS/people/arjun/data/oai_data/h5_files_2d/train",
-        "oai_2d_val": "/bmrNAS/people/arjun/data/oai_data/h5_files_2d/valid",
-        "oai_2d_test": "/bmrNAS/people/arjun/data/oai_data/h5_files_2d/test",
-        "oai_2d_whitened_train": "/bmrNAS/people/arjun/data/oai_data/h5_files_whitened_2d/train",  # noqa
-        "oai_2d_whitened_val": "/bmrNAS/people/arjun/data/oai_data/h5_files_whitened_2d/valid",  # noqa
-        "oai_2d_whitened_test": "/bmrNAS/people/arjun/data/oai_data/h5_files_whitened_2d/test",  # noqa
-        "oai_3d_train": "/bmrNAS/people/arjun/data/oai_data/h5_files_3d/train", # TODO: needs to be changed
-        "oai_3d_val": "/bmrNAS/people/arjun/data/oai_data/h5_files_3d/val", # TODO: needs to be changed
-        "oai_3d_test": "/bmrNAS/people/arjun/data/oai_data/h5_files_3d/test", # TODO: needs to be changed
-        "oai_3d_whitened_train": "/bmrNAS/people/arjun/data/oai_data/h5_files_whitened_3d/train",  # noqa
-        "oai_3d_whitened_val": "/bmrNAS/people/arjun/data/oai_data/h5_files_whitened_3d/val",  # noqa
-        "oai_3d_whitened_test": "/bmrNAS/people/arjun/data/oai_data/h5_files_whitened_3d/test",  # noqa
-        "oai_3d_sf_whitened_train": "/bmrNAS/people/arjun/data/oai_data/h5_files_whitened_3d/train.h5",  # noqa
-        "oai_3d_sf_whitened_val": "/bmrNAS/people/arjun/data/oai_data/h5_files_whitened_3d/val.h5",  # noqa
-        "oai_3d_sf_whitened_test": "/bmrNAS/people/arjun/data/oai_data/h5_files_whitened_3d/test.h5",  # noqa
-    }
-    _TEST_SET_METADATA_PIK = (
-        "/bmrNAS/people/arjun/msk_seg_networks/oai_metadata/oai_data.dat"
-    )
-elif CLUSTER == CLUSTER.NERO:
-    _DATA_CATALOG = {
-        "oai_2d_train": "/share/pi/bah/data/oai_data/h5_files_2d/train",
-        "oai_2d_val": "/share/pi/bah/data/oai_data/h5_files_2d/val",
-        "oai_2d_test": "/share/pi/bah/data/oai_data/h5_files_2d/test",
-    }
-else:
-    pass
-=======
 _DATA_CATALOG = {
     "oai_2d_train": "oai_data/h5_files_2d/train",
     "oai_2d_val": "oai_data/h5_files_2d/valid",
@@ -61,7 +30,6 @@
     "oai_3d_sf_whitened_test": "oai_data/h5_files_whitened_3d/test.h5",
 }
 
->>>>>>> 86f2f07a
 
 OAI_CATEGORIES = [
     {
