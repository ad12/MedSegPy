from abc import ABC, abstractmethod
import argparse
from copy import deepcopy
import logging
import os
import pickle
from typing import Tuple, Union

os.environ["MSK_SEG_NETWORKS_PROJECT"] = "tech-considerations_v3"

import keras.callbacks as kc
from keras import backend as K
from keras.callbacks import ModelCheckpoint, EarlyStopping
from keras.callbacks import TensorBoard as tfb
import numpy as np

from medsegpy import glob_constants, config as MCONFIG, solver, \
    nn_test
from medsegpy.cross_validation import cv_util
from medsegpy.data import im_gens, data_loader
from medsegpy.losses import get_training_loss, dice_loss
from medsegpy.modeling import get_model
from medsegpy.utils import dl_utils, mri_utils
from medsegpy.utils import utils, io_utils, parallel_utils as putils
from medsegpy.utils.logger import setup_logger
from medsegpy.oai_test import test_dir

logger = logging.getLogger("msk_seg_networks.{}".format(__name__))

CLASS_WEIGHTS = np.asarray([100, 1])
SAVE_BEST_WEIGHTS = True
FREEZE_LAYERS = None


class CommandLineInterface(ABC):
    __DESCRIPTION__ = ''  # To override in subclasses.

    # Argument keys.
    __ARG_KEY_GPU__ = 'gpu_id'
    __ARG_KEY_NUM_GPU__ = 'num_gpus'

    def __init__(self):
        if not self.__DESCRIPTION__:
            raise ValueError('__DESCRIPTION__ must be set for all subclasses')

        self.__args = None
        self.base_parser = argparse.ArgumentParser(
            description=self.__DESCRIPTION__)

        # Initialize argument parser.
        self.init_parser()

    @abstractmethod
    def init_parser(self):
        pass

    def parse(self):
        logger.info('Parsing')
        args = self.base_parser.parse_args()
        self.__args = vars(args)

    @abstractmethod
    def run(self):
        pass

    @property
    def args(self):
        return self.__args

    def get_arg(self, key):
        return self.args[key]

    def _add_gpu_argument(self, parser):
        parser.add_argument('--{}'.format(self.__ARG_KEY_NUM_GPU__),
                            default=1,
                            type=int,
                            dest=self.__ARG_KEY_NUM_GPU__,
                            help="number of gpus to use. defaults to 1")
        parser.add_argument('--%s' % self.__ARG_KEY_GPU__,
                            metavar='G', type=int, nargs='*', default=[],
                            dest=self.__ARG_KEY_GPU__,
                            help='gpu id to use. defaults to []')

    @property
    def gpu(self):
        """GPU ids in str format - eg. `'0,1'` (gpus 0 and 1), '-1' (cpu), etc."""
        self.verify_args()

        args_gpu_ids = self.args[self.__ARG_KEY_GPU__]
        args_num_gpus = self.args[self.__ARG_KEY_NUM_GPU__]
        gpu_ids = args_gpu_ids if args_gpu_ids else dl_utils.get_available_gpus(
            args_num_gpus)
        gpu_ids_tf_str = ",".join([str(g_id) for g_id in gpu_ids])

        return gpu_ids_tf_str

    @property
    def num_gpus(self):
        return self.args[self.__ARG_KEY_NUM_GPU__]

    def verify_args(self):
        if not self.__args:
            raise ValueError('Run parse() before calling method')


class NNTrain(CommandLineInterface):
    __DESCRIPTION__ = 'Train networks for segmentation'

    # Argument Parser
    _ARG_KEY_CONFIG = 'config'
    _ARG_KEY_K_FOLD_CROSS_VALIDATION = 'k_fold_cross_validation'
    _ARG_KEY_HO_TEST = 'ho_test'
    _ARG_KEY_HO_VALID = 'ho_valid'
    _ARG_KEY_EXPERIMENT = 'experiment'
    _ARG_KEY_OUTPUT_DIR = 'output_dir'
    _ARG_KEY_FINE_TUNE_PATH = 'fine_tune_path'
    _ARG_KEY_FREEZE_LAYERS = 'freeze_layers'
    _ARG_KEY_SAVE_ALL_WEIGHTS = 'save_all_weights'
    _ARG_KEY_SAVE_MODEL = 'save_model'

    @property
    def config(self):
        self.verify_args()
        return self.args[self._ARG_KEY_CONFIG]

    @property
    def save_best_weights(self):
        self.verify_args()
        return not self.args[self._ARG_KEY_SAVE_ALL_WEIGHTS]

    @property
    def save_model(self):
        return self.args[self._ARG_KEY_SAVE_MODEL]

    @property
    def frozen_layers(self):
        frozen_layers = self.get_arg(self._ARG_KEY_FREEZE_LAYERS)
        return utils.convert_data_type(frozen_layers,
                                       tuple) if frozen_layers else None

    @property
    def write_grads(self):
        return False

    @property
    def write_images(self):
        return False

    @staticmethod
    def _add_classes_parser(parser):
        mri_utils.init_cmd_line(parser)

    def _parse_classes(self):
        return mri_utils.parse_tissues(self.args)

    def _add_default_args(self, parser):
        parser.add_argument('-k',
                            '--%s' % self._ARG_KEY_K_FOLD_CROSS_VALIDATION,
                            metavar='K', default=None, nargs='?',
                            dest=self._ARG_KEY_K_FOLD_CROSS_VALIDATION,
                            help='Use k-fold cross-validation. '
                                 'Argument is k (int) or filepath (str).')
        parser.add_argument('--%s' % self._ARG_KEY_HO_TEST,
                            metavar='T', type=int, default=1, nargs='?',
                            dest=self._ARG_KEY_HO_TEST,
                            help='Number of hold-out test bins.')
        parser.add_argument('--%s' % self._ARG_KEY_HO_VALID,
                            metavar='V', type=int, default=1, nargs='?',
                            dest=self._ARG_KEY_HO_VALID,
                            help='Number of hold-out validation bins.')
        parser.add_argument('--%s' % self._ARG_KEY_EXPERIMENT,
                            type=str, nargs='?', default='',
                            dest=self._ARG_KEY_EXPERIMENT,
                            help='Experiment to run.')
        parser.add_argument('--%s' % self._ARG_KEY_OUTPUT_DIR,
                            type=str, nargs='?', default='',
                            dest=self._ARG_KEY_OUTPUT_DIR,
                            help='Output dir')
        parser.add_argument('--%s' % self._ARG_KEY_FINE_TUNE_PATH,
                            type=str, default='', nargs='?',
                            dest=self._ARG_KEY_FINE_TUNE_PATH,
                            help='Directory to fine tune.')
        parser.add_argument('--%s' % self._ARG_KEY_FREEZE_LAYERS,
                            type=str, default=None, nargs='?',
                            dest=self._ARG_KEY_FREEZE_LAYERS,
                            help='Range of layers to freeze. eg. `(0,100)`, `(5, 45)`, `(5,)`')
        parser.add_argument('--%s' % self._ARG_KEY_SAVE_ALL_WEIGHTS,
                            default=False, action='store_const',
                            const=True,
                            dest=self._ARG_KEY_SAVE_ALL_WEIGHTS,
                            help="Store weights at each epoch. Default: False")
        parser.add_argument('--%s' % self._ARG_KEY_SAVE_MODEL,
                            default=False, action='store_const',
                            const=True,
                            dest=self._ARG_KEY_SAVE_MODEL,
                            help="Save model as h5 file. Default: False")

    def init_parser(self):
        self.base_parser.add_argument(
            "--config-file",
            default=None,
            help="config file to load fields from"
        )
        arg_subparser = self.base_parser.add_subparsers(
            help='supported configs for different architectures',
            dest=self._ARG_KEY_CONFIG)
        subparsers = MCONFIG.init_cmd_line_parser(arg_subparser)

        for s_parser in subparsers:
            self._add_gpu_argument(s_parser)
            self._add_default_args(s_parser)
            self._add_classes_parser(s_parser)

    def init_config(self):
        output_dir = self.args[self._ARG_KEY_OUTPUT_DIR]
        config_file = self.args["config_file"]

        config = MCONFIG.get_config(
            config_cp_save_tag=self.args[self._ARG_KEY_CONFIG],
            create_dirs=False,
            output_dir=output_dir,
        )

        # Load from args.
        config_dict = config.parse_cmd_line(self.args)
        config_dict['TISSUES'] = self._parse_classes()
        if config_dict is not None:
            for key in config_dict.keys():
                val = config_dict[key]
                config.set_attr(key, val)

        # Load from file.
        if config_file:
            print("Loading config from {}".format(config_file))
            config.load_config(config_file)

        if not config.OUTPUT_DIR:
            raise ValueError("config.OUTPUT_DIR not defined")

        return config

    def run(self):
        gpu = self.gpu
        k_fold_cross_validation = self.args[
            self._ARG_KEY_K_FOLD_CROSS_VALIDATION]

        # Initialize GPUs that are visible.
        os.environ["CUDA_VISIBLE_DEVICES"] = gpu
        os.environ["TF_CPP_MIN_LOG_LEVEL"] = "2"

        # Load config and corresponding config dictionary
        config = self.init_config()

        # Initialize logger.
        output_dir = config.OUTPUT_DIR
        setup_logger(output_dir)
        logger.info("Args:\n{}".format(self.args))
        logger.info("Using {} GPU(s): {}".format(self.num_gpus, gpu))
        logger.info("OUTPUT_DIR: {}".format(output_dir))

        # TODO: Add fine_tuning support
        # if fine_tune_dirpath:
        #     # parse freeze layers
        #     self._train_fine_tune(c, config_dict)
        #     exit(0)

        if k_fold_cross_validation:
            self._train_cross_validation(config)
            exit(0)

        self._train(config)

    def _train_cross_validation(self, config):
        k_fold_cross_validation = self.get_arg(
            self._ARG_KEY_K_FOLD_CROSS_VALIDATION)
        if k_fold_cross_validation.isdigit():
            k_fold_cross_validation = int(k_fold_cross_validation)

        ho_valid = self.get_arg(self._ARG_KEY_HO_VALID)
        ho_test = self.get_arg(self._ARG_KEY_HO_TEST)

        # Initialize CrossValidation wrapper
        cv_wrapper = cv_util.CrossValidationProcessor(k_fold_cross_validation,
                                                      num_valid_bins=ho_valid,
                                                      num_test_bins=ho_test)

        logger.info('Loading %d-fold cross-validation data from %s...' % (
            cv_wrapper.k, cv_wrapper.filepath))

        cv_file = cv_wrapper.filepath
        cv_k = cv_wrapper.k

        cv_exp_id = 1

        output_dir = config.OUTPUT_DIR
        for tr_f, val_f, test_f, tr_bins, val_bins, test_bins in cv_wrapper.run():
            config_copy = config.init_cross_validation(
                train_files=tr_f,
                valid_files=val_f,
                test_files=test_f,
                train_bins=tr_bins,
                valid_bins=val_bins,
                test_bins=test_bins,
                cv_k=cv_k,
                cv_file=cv_file,
                output_dir=os.path.join(
                    output_dir,
                    'cv-exp-%03d' % cv_exp_id)
            )
            cv_exp_id += 1

            self._train(config_copy)

    def _train_fine_tune(self, config, vals_dict = None):
        dirpath = self.get_arg(self._ARG_KEY_FINE_TUNE_PATH)

        # Initialize for fine tuning.
        config.load_config(os.path.join(dirpath, 'config.ini'))

        # Get best weight path.
        best_weight_path = dl_utils.get_weights(dirpath)
        logger.info('Best weight path: %s' % best_weight_path)

        config.init_fine_tune(best_weight_path)

        # Only load command line arguments that are not the default.
        temp_config = type(config)(create_dirs=False)
        if vals_dict is not None:
            for key in vals_dict.keys():
                val = vals_dict[key]
                val_default = getattr(temp_config, key)
                if val != val_default:
                    config.set_attr(key, val)

        config.save_config()
        config.summary()

        self._train_model(config)

        K.clear_session()

    def _train(self, config):
        """Train model specified by config.

        Args:
            config (Config): A config.
        """
        config.save_config()
        config.summary()

        self._train_model(config)

        K.clear_session()

        self._test(config)

    def _test(self, config):
        logger.info("Beginning testing...")
        config = deepcopy(config)  # will be modified below.
        dirpath = config.OUTPUT_DIR

        # By default, h5 data is saved and voxel spacing is automatically
        # determined.
        test_params = {
            "batch_size": config.TEST_BATCH_SIZE,
        }
        test_dir(
            dirpath,
            vals_dict=nn_test.create_config_dict(test_params),
            save_h5_data=True,
            voxel_spacing=None,
        )

        K.clear_session()

    def _init_model(self, config, model):
        """Initialize model with weights and apply any freezing necessary."""
        logger.info(
            'Loading weights from {}'.format(config.INIT_WEIGHT_PATH)
        )
        model.load_weights(config.INIT_WEIGHT_PATH)
        frozen_layers = self.frozen_layers
        if frozen_layers:
            if len(frozen_layers) == 1:
                fl = range(FREEZE_LAYERS[0], len(model.layers))
            else:
                fl = range(frozen_layers[0], frozen_layers[1])
            logger.info('freezing layers %s' % fl)
            for i in fl:
                model.layers[i].trainable = False

    def _build_data_loaders(
        self,
        config
    ) -> Union[Tuple[im_gens.Generator, im_gens.Generator],
               data_loader.DataLoader]:
        """Builds train and val data loaders.
        """
        generator = im_gens.get_generator(config)
        # try:
        #     train_gen = data_loader.get_data_loader(
        #         config,
        #         state=im_gens.GeneratorState.TRAINING,
        #         shuffle=True,
        #         drop_last=True,
        #         generator=generator,
        #     )
        #     val_gen = data_loader.get_data_loader(
        #         config,
        #         state=im_gens.GeneratorState.VALIDATION,
        #         shuffle=False,
        #         drop_last=False,
        #         generator=generator,
        #     )
        #     train_nbatches, valid_nbatches = None, None
        #     use_multiprocessing = False
        #     return train_gen, val_gen
        # except ValueError as e:
        # logger.info("{}\nDefaulting to traditional generator".format(e))
        return generator, generator

    def _train_model(self, config):
        """Train model

        Args:
            config (Config): The config for training.
            resume (:obj:`bool`, optional): Resume training
        """
        # Load data from config.
        n_epochs = config.N_EPOCHS
        loss = config.LOSS
        class_weights = config.CLASS_WEIGHTS
        num_workers = config.NUM_WORKERS

        # Set global constants.
        glob_constants.SEED = config.SEED

<<<<<<< HEAD
        model = get_model(config)
        logger.info(model.summary())
=======
        if model is None:
            model = get_model(config)
        model.summary(print_fn=lambda x: logger.info(x))
>>>>>>> b23c8124

        if config.INIT_WEIGHT_PATH:
            self._init_model(config, model)

        # Replicate model on multiple gpus.
        # Note this does not solve issue of having too large of a model
        num_gpus = len(os.environ["CUDA_VISIBLE_DEVICES"].split(','))
        if num_gpus > 1:
            logger.info('Running multi gpu model')
            model = putils.ModelMGPU(model, gpus=num_gpus)

        optimizer = solver.build_optimizer(config)

        # TODO: Add more options for metrics.
        loss_func = get_training_loss(loss, weights=class_weights)
        lr_metric = self._learning_rate_callback(optimizer)
        model.compile(
            optimizer=optimizer,
            loss=loss_func,
            metrics=[lr_metric, dice_loss]
        )

        # Set image format to be (N, dim1, dim2, dim3, channel).
        K.set_image_data_format('channels_last')

        # Define model callbacks.
        cp_cb = ModelCheckpoint(
            os.path.join(
                config.OUTPUT_DIR,
                "weights.{epoch:03d}-{val_loss:.4f}.h5"
            ),
            save_best_only=self.save_best_weights,
            save_weights_only=True,
        )
        tfb_cb = tfb(
            config.OUTPUT_DIR,
            write_grads=self.write_grads,
            write_images=self.write_images,
        )
        hist_cb = LossHistory()
        csv_logger = kc.CSVLogger(
            os.path.join(config.OUTPUT_DIR, "metrics.log")
        )
        callbacks_list = [tfb_cb, cp_cb, hist_cb, csv_logger]

        if config.LR_SCHEDULER_NAME:
            callbacks_list.append(solver.build_lr_scheduler(config))

        if config.USE_EARLY_STOPPING:
            es_cb = EarlyStopping(
                monitor=config.EARLY_STOPPING_CRITERION,
                min_delta=config.EARLY_STOPPING_MIN_DELTA,
                patience=config.EARLY_STOPPING_PATIENCE
            )
            callbacks_list.append(es_cb)

        train_loader, val_loader = self._build_data_loaders(config)
        if isinstance(train_loader, im_gens.Generator):
            train_nbatches, valid_nbatches = train_loader.num_steps()
            train_loader.summary()
            train_loader = train_loader.img_generator(
                state=im_gens.GeneratorState.TRAINING
            )
            val_loader = val_loader.img_generator(
                state=im_gens.GeneratorState.VALIDATION
            )
            use_multiprocessing = False
        elif isinstance(train_loader, data_loader.DataLoader):
            train_nbatches, valid_nbatches = None, None
            logger.info("Training Summary:\n" + train_loader.summary())
            logger.info("Validation Summary:\n" + val_loader.summary())
            use_multiprocessing = True
        else:
            raise ValueError(
                "Unknown data loader {}".format(type(train_loader))
            )

        # Start training
        model.fit_generator(
            train_loader,
            train_nbatches,
            epochs=n_epochs,
            validation_data=val_loader,
            validation_steps=valid_nbatches,
            callbacks=callbacks_list,
            workers=num_workers,
            use_multiprocessing=use_multiprocessing,
            verbose=1
        )

        # Save optimizer state
        io_utils.save_optimizer(model.optimizer, config.OUTPUT_DIR)

        # Save files to write as output
        data = [hist_cb.epoch, hist_cb.losses, hist_cb.val_losses]
        pik_data_path = os.path.join(config.OUTPUT_DIR, "pik_data.dat")
        with open(pik_data_path, "wb") as f:
            pickle.dump(data, f)

        model_json = model.to_json()
        model_json_save_path = os.path.join(config.OUTPUT_DIR, 'model.json')
        with open(model_json_save_path, "w") as json_file:
            json_file.write(model_json)

        if self.save_model:
            model.save(filepath=os.path.join(config.OUTPUT_DIR, 'model.h5'),
                       overwrite=True)

        K.clear_session()

    def _learning_rate_callback(self, optimizer):
        """
        Wrapper for learning rate tensorflow metric
        :param optimizer: a Keras optimizer
        :return: a Tensorflow callback
        """

        def lr(y_true, y_pred):
            return optimizer.lr

        return lr

    def parse(self):
        super().parse()
        if len(self.gpu.split(',')) > 1 and self.save_model:
            raise ValueError(
                'Model cannot be saved when using multiple gpus for training.'
            )


class LossHistory(kc.Callback):
    """
    A Keras callback to log training history
    """

    def on_train_begin(self, logs = {}):
        self.val_losses = []
        self.losses = []
        self.epoch = []

    def on_epoch_end(self, epoch, logs = {}):
        self.val_losses.append(logs.get('val_loss'))
        self.losses.append(logs.get('loss'))
        self.epoch.append(epoch + 1)

        metrics = " - ".join("{}: {:0.4f}".format(k, v) for k, v in logs.items())
        logger.info("Epoch {} - {}".format(epoch + 1, metrics))


if __name__ == '__main__':
    nn_train = NNTrain()
    nn_train.parse()
    nn_train.run()<|MERGE_RESOLUTION|>--- conflicted
+++ resolved
@@ -435,14 +435,8 @@
         # Set global constants.
         glob_constants.SEED = config.SEED
 
-<<<<<<< HEAD
         model = get_model(config)
-        logger.info(model.summary())
-=======
-        if model is None:
-            model = get_model(config)
         model.summary(print_fn=lambda x: logger.info(x))
->>>>>>> b23c8124
 
         if config.INIT_WEIGHT_PATH:
             self._init_model(config, model)
