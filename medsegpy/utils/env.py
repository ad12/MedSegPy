import importlib
import importlib.util
import logging
import os
import sys
from datetime import datetime
from typing import Tuple

__all__ = []

_SETTINGS_DIR = os.path.abspath(os.path.join(os.path.dirname(__file__), "../.settings"))


def generate_seed():
    """
    Set the random seed for the RNG in torch, numpy and python.

    Args:
        seed (int): if None, will use a strong random seed.
    """
    seed = (
        os.getpid()
        + int(datetime.now().strftime("%S%f"))
        + int.from_bytes(os.urandom(2), "big")
    )
    logger = logging.getLogger(__name__)
    logger.info("Using a generated random seed {}".format(seed))
    return seed


def is_debug():
    return os.environ.get("MEDSEGPY_RUN_MODE", "") == "debug"


# from https://stackoverflow.com/questions/67631/how-to-import-a-module-given-the-full-path  # noqa
def _import_file(module_name, file_path, make_importable=False):
    spec = importlib.util.spec_from_file_location(module_name, file_path)
    module = importlib.util.module_from_spec(spec)
    spec.loader.exec_module(module)
    if make_importable:
        sys.modules[module_name] = module
    return module


def _configure_libraries():
    """
    Configurations for some libraries.
    """
    # An environment option to disable `import cv2` globally,
    # in case it leads to negative performance impact
    disable_cv2 = int(os.environ.get("MEDSEGPY_DISABLE_CV2", False))
    if disable_cv2:
        sys.modules["cv2"] = None
    else:
        # Disable opencl in opencv since its interaction with cuda often
        # has negative effects
        # This envvar is supported after OpenCV 3.4.0
        os.environ["OPENCV_OPENCL_RUNTIME"] = "disabled"
        try:
            import cv2

            if int(cv2.__version__.split(".")[0]) >= 3:
                cv2.ocl.setUseOpenCL(False)
        except ImportError:
            pass


_ENV_SETUP_DONE = False


def setup_environment():
    """Perform environment setup work. The default setup is a no-op, but this
    function allows the user to specify a Python source file or a module in
    the $MEDSEGPY_ENV_MODULE environment variable, that performs
    custom setup work that may be necessary to their computing environment.
    """
    global _ENV_SETUP_DONE
    if _ENV_SETUP_DONE:
        return
    _ENV_SETUP_DONE = True

    _configure_libraries()

    custom_module_path = os.environ.get("MEDSEGPY_ENV_MODULE")

    if custom_module_path:
        setup_custom_environment(custom_module_path)
    else:
        # The default setup is a no-op
        pass


def setup_custom_environment(custom_module):
    """
    Load custom environment setup by importing a Python source file or a
    module, and run the setup function.
    """
    if custom_module.endswith(".py"):
        module = _import_file("medsegpy.utils.env.custom_module", custom_module)
    else:
        module = importlib.import_module(custom_module)
    assert hasattr(module, "setup_environment") and callable(
        module.setup_environment
    ), (
        "Custom environment module defined in {} does not have the "
        "required callable attribute 'setup_environment'."
    ).format(
        custom_module
    )
    module.setup_environment()


<<<<<<< HEAD
def supports_wandb():
    return "wandb" in sys.modules and not is_debug()


_TF_VERSION = None

def tf_version() -> Tuple[int,...]:
    global _TF_VERSION
    if not _TF_VERSION:
        import tensorflow as tf
        _TF_VERSION = [int(x) for x in tf.__version__.split(".")[:2]]
    return tuple(_TF_VERSION)


def is_tf2():
    """Returns `True` if running tensorflow 2.X"""
    version = tf_version()
    return _TF_VERSION[0] == 2
=======
def settings_dir():
    return os.environ.get("MEDSEGPY_SETTINGS", _SETTINGS_DIR)
>>>>>>> 86f2f07a
<|MERGE_RESOLUTION|>--- conflicted
+++ resolved
@@ -8,7 +8,9 @@
 
 __all__ = []
 
+_ENV_SETUP_DONE = False
 _SETTINGS_DIR = os.path.abspath(os.path.join(os.path.dirname(__file__), "../.settings"))
+_TF_VERSION = None
 
 
 def generate_seed():
@@ -65,9 +67,6 @@
             pass
 
 
-_ENV_SETUP_DONE = False
-
-
 def setup_environment():
     """Perform environment setup work. The default setup is a no-op, but this
     function allows the user to specify a Python source file or a module in
@@ -110,12 +109,9 @@
     module.setup_environment()
 
 
-<<<<<<< HEAD
 def supports_wandb():
     return "wandb" in sys.modules and not is_debug()
 
-
-_TF_VERSION = None
 
 def tf_version() -> Tuple[int,...]:
     global _TF_VERSION
@@ -129,7 +125,7 @@
     """Returns `True` if running tensorflow 2.X"""
     version = tf_version()
     return _TF_VERSION[0] == 2
-=======
+
+
 def settings_dir():
-    return os.environ.get("MEDSEGPY_SETTINGS", _SETTINGS_DIR)
->>>>>>> 86f2f07a
+    return os.environ.get("MEDSEGPY_SETTINGS", _SETTINGS_DIR)