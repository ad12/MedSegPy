--- conflicted
+++ resolved
@@ -22,13 +22,9 @@
 import mri_utils
 import utils.utils as utils
 from utils import io_utils, dl_utils
-<<<<<<< HEAD
 from utils.metric_utils import SegMetricsProcessor, MetricsManager
 from utils.im_utils import MultiClassOverlay
-=======
-from utils.metric_utils import MetricWrapper
-from utils import im_utils
->>>>>>> 2ba160b0
+
 
 import config as MCONFIG
 from config import DeeplabV3Config, SegnetConfig, UNetConfig, UNet2_5DConfig, ResidualUNet
@@ -150,18 +146,12 @@
     y_interp = []
     x_total = []
     y_total = []
-<<<<<<< HEAD
 
     # TODO (arjundd): remove when tissue names added to config
     class_names = mri_utils.get_tissue_name(config.TISSUES)
 
     metrics_manager = MetricsManager(class_names=class_names)
     seg_metrics_processor = metrics_manager.seg_metrics_processor
-=======
-    
-    fnames = []
-    mw = MetricWrapper()
->>>>>>> 2ba160b0
     voxel_spacing = None
 
     # image writer
@@ -279,11 +269,7 @@
                                                                           'yt': y_total})
 
 
-<<<<<<< HEAD
 def get_stats_string(mw: MetricsManager, testing_time):
-=======
-def get_stats_string(mw: MetricWrapper, skipped_count, testing_time):
->>>>>>> 2ba160b0
     """
     Return string detailing statistics
     :param mw:
