# Author: Arjun Desai, arjun.desai@duke.edu, 2018 June

from __future__ import print_function, division

import argparse
import os
import pickle

import keras.callbacks as kc
import numpy as np
from keras import backend as K
from keras.callbacks import LearningRateScheduler as lrs
from keras.callbacks import ModelCheckpoint, EarlyStopping
from keras.callbacks import TensorBoard as tfb
from keras.optimizers import Adam

import config as MCONFIG
import glob_constants
from config import DeeplabV3Config, UNetConfig, SegnetConfig, parse_cmd_line, SUPPORTED_CONFIGS_NAMES
from cross_validation import cv_utils
from generators.im_generator import calc_generator_info, img_generator, img_generator_oai
from generators import im_gens
from losses import get_training_loss, WEIGHTED_CROSS_ENTROPY_LOSS, dice_loss
from models.models import get_model
from utils import io_utils, parallel_utils as putils

CLASS_WEIGHTS = np.asarray([100, 1])


def train_model(config, optimizer=None, model=None, class_weights=None):
    """
    Train model
    :param config: a Config object
    :param optimizer: a Keras optimizer (default = None)
    """

    # Load data from config
    train_path = config.TRAIN_PATH
    valid_path = config.VALID_PATH
    train_batch_size = config.TRAIN_BATCH_SIZE
    valid_batch_size = config.VALID_BATCH_SIZE
    cp_save_path = config.CP_SAVE_PATH
    cp_save_tag = config.CP_SAVE_TAG
    n_epochs = config.N_EPOCHS
    file_types = config.FILE_TYPES
    pik_save_path = config.PIK_SAVE_PATH
    tag = config.TAG
    learn_files = config.LEARN_FILES
    loss = config.LOSS
    layers_to_freeze = []

    # Get model based on config
    img_size = config.IMG_SIZE

    if model is None:
        model = get_model(config)

    # Fine tune - initialize with weights
    if config.FINE_TUNE:
        print('loading weights')
        model.load_weights(config.INIT_WEIGHT_PATH, by_name=True)

    # Replicate model on multiple gpus - note this does not solve issue of having too large of a model
    num_gpus = len(os.environ["CUDA_VISIBLE_DEVICES"].split(','))
    if num_gpus > 1:
        print('Running multi gpu model')
        model = putils.ModelMGPU(model, gpus=num_gpus)

    # If no optimizer is provided, default to Adam
    if optimizer is None:
        optimizer = Adam(lr=config.INITIAL_LEARNING_RATE, beta_1=0.99, beta_2=0.995, epsilon=1e-8,
                         decay=config.ADAM_DECAY, amsgrad=config.USE_AMSGRAD)

    # Load loss function
    # if weighted cross entropy, load weights
    if loss == WEIGHTED_CROSS_ENTROPY_LOSS and class_weights is None:
        # print('calculating freq')
        # freq_file = CLASS_FREQ_DAT_WEIGHTS_AUG if config.AUGMENT_DATA else CLASS_FREQ_DAT_WEIGHTS_NO_AUG
        # print('Weighting with file: %s' % freq_file)
        # class_freqs = utils.load_pik(freq_file)
        # class_weights = get_class_weights(class_freqs)
        # class_weights = np.reshape(class_weights, (1, 2))
        print(class_weights)

    loss_func = get_training_loss(loss, weights=class_weights)
    lr_metric = get_lr_metric(optimizer)
    model.compile(optimizer=optimizer,
                  loss=loss_func, metrics=[lr_metric, dice_loss])

    # set image format to be (N, dim1, dim2, dim3, ch)
    K.set_image_data_format('channels_last')

    # model callbacks
    cp_cb = ModelCheckpoint(os.path.join(cp_save_path, cp_save_tag + '_weights.{epoch:03d}-{val_loss:.4f}.h5'),
                            save_best_only=True)
    tfb_cb = tfb(config.TF_LOG_DIR,
                 write_grads=False,
                 write_images=False)
    hist_cb = LossHistory()

    callbacks_list = [tfb_cb, cp_cb, hist_cb]

    # Step decay for learning rate
    if config.USE_STEP_DECAY:
        lr_cb = lrs(step_decay_wrapper(config.INITIAL_LEARNING_RATE, config.MIN_LEARNING_RATE, config.DROP_FACTOR,
                                       config.DROP_RATE))
        callbacks_list.append(lr_cb)

    # use early stopping
    if config.USE_EARLY_STOPPING:
        es_cb = EarlyStopping(monitor=config.EARLY_STOPPING_CRITERION,
                              min_delta=config.EARLY_STOPPING_MIN_DELTA,
                              patience=config.EARLY_STOPPING_PATIENCE)
        callbacks_list.append(es_cb)

    # Determine training generator based on version of config
    # if config.VERSION > 1:
    #     train_gen = img_generator_oai(train_path,
    #                                   train_batch_size,
    #                                   config=config,
    #                                   state='training',
    #                                   shuffle_epoch=True)
    #     val_gen = img_generator_oai(valid_path,
    #                                 valid_batch_size,
    #                                 config=config,
    #                                 state='validation',
    #                                 shuffle_epoch=False)
    # else:

    generator = im_gens.get_generator(config)
    generator.summary()

    train_nbatches, valid_nbatches = generator.num_steps()

    train_gen = generator.img_generator(state='training')
    val_gen = generator.img_generator(state='validation')

    # Start training
    model.fit_generator(train_gen,
                        train_nbatches,
                        epochs=n_epochs,
                        validation_data=val_gen,
                        validation_steps=valid_nbatches,
                        callbacks=callbacks_list,
                        verbose=1)

    # Save optimizer state
    io_utils.save_optimizer(model.optimizer, config.CP_SAVE_PATH)

    # Save files to write as output
    data = [hist_cb.epoch, hist_cb.losses, hist_cb.val_losses]
    with open(pik_save_path, "wb") as f:
        pickle.dump(data, f)

    # # Save model
    # model.save(filepath=os.path.join(config.CP_SAVE_PATH, 'model.h5'), overwrite=True)


def get_class_weights(freqs):
    # weight by median and scale to 1
    weights = np.median(freqs) / freqs
    weights = weights / np.min(weights)

    return weights


def get_lr_metric(optimizer):
    """
    Wrapper for learning rate tensorflow metric
    :param optimizer: a Keras optimizer
    :return: a Tensorflow callback
    """

    def lr(y_true, y_pred):
        return optimizer.lr

    return lr


def step_decay_wrapper(initial_lr=1e-4, min_lr=1e-8, drop_factor=0.8, drop_rate=1.0):
    """
    Wrapper for learning rate step decay
    :param initial_lr: initial learning rate (default = 1e-4)
    :param min_lr: minimum learning rate (default = None)
    :param drop_factor: factor to drop (default = 0.8)
    :param drop_rate: rate of learning rate drop (default = 1.0 epochs)
    :return: a Tensorflow callback
    """
    initial_lr = initial_lr
    drop_factor = drop_factor
    drop_rate = drop_rate
    min_lr = min_lr

    def step_decay(epoch):
        import math
        lrate = initial_lr * math.pow(drop_factor, math.floor((1 + epoch) / drop_rate))

        if (lrate < min_lr):
            lrate = min_lr

        return lrate

    return step_decay


class LossHistory(kc.Callback):
    """
    A Keras callback to log training history
    """

    def on_train_begin(self, logs={}):
        self.val_losses = []
        self.losses = []
        # self.lr = []
        self.epoch = []

    def on_epoch_end(self, batch, logs={}):
        self.val_losses.append(logs.get('val_loss'))
        self.losses.append(logs.get('loss'))
        # self.lr.append(step_decay(len(self.losses)))
        self.epoch.append(len(self.losses))


def fine_tune(dirpath, config, vals_dict=None, class_weights=None):
    # # If a fine-tune directory already exits, skip this directory
    # if (os.path.isdir(os.path.join(dirpath, 'fine_tune'))):
    #     print('Skipping %s - fine_tune folder exists' % dirpath)

    # Initialize for fine tuning
    config.load_config(os.path.join(dirpath, 'config.ini'))

    # Get best weight path
    best_weight_path = utils.get_weights(dirpath)
    print('Best weight path: %s' % best_weight_path)

    config.init_fine_tune(best_weight_path)
    if vals_dict is not None:
        for key in vals_dict.keys():
            val = vals_dict[key]
            config.set_attr(key, val)

    config.summary()
    config.save_config()

    train_model(config, class_weights=class_weights)

    K.clear_session()


def train_debug():
    print('')
    print('DEBUGGING.....')
    config = DeeplabV3Config()
    config.DEBUG = True
    config.N_EPOCHS = 1
    config.OS = 16
    config.DIL_RATES = (1, 1, 1)

    config.save_config()

    train_model(config)

    K.clear_session()


def train(config, vals_dict=None, class_weights=CLASS_WEIGHTS):
    """
    Train config after applying vals_dict
    :param config: a Config object
    :param vals_dict: a dictionary of config parameters to change (default = None)
                      e.g. {'INITIAL_LEARNING_RATE': 1e-6, 'USE_STEP_DECAY': True}
    """

    if vals_dict is not None:
        for key in vals_dict.keys():
            val = vals_dict[key]
            config.set_attr(key, val)

    config.save_config()
    config.summary()

    train_model(config, class_weights=class_weights)

    K.clear_session()


if __name__ == '__main__':
    MCONFIG.SAVE_PATH_PREFIX = '/bmrNAS/people/arjun/msk_seg_networks/architecture_limit'

    parser = argparse.ArgumentParser(description='Train OAI dataset')

    subparsers = MCONFIG.init_cmd_line_parser(parser)

    for parser in subparsers:
        parser.add_argument('-g', '--gpu', metavar='G', type=str, nargs='?', default='0',
                            help='gpu id to use. default=0')
        parser.add_argument('-s', '--seed', metavar='S', type=int, nargs='?', default=None,
                            help='python seed to initialize filter weights. default=None')
        parser.add_argument('-k', '--k_fold_cross_validation', metavar='K', type=int, default=None, nargs='?',
                            help='Use k-fold cross-validation for training. Argument specifies k')
        parser.add_argument('-ho_test', metavar='T', type=int, default=1, nargs='?',
                            help='Number of hold-out test bins')
        parser.add_argument('-ho_valid', metavar='V', type=int, default=1, nargs='?',
                            help='Number of hold-out validation bins')
        parser.add_argument('--class_weights', type=tuple, nargs='?', default=CLASS_WEIGHTS,
                            help='weight classes in order')

    # Parse input arguments
    args = parser.parse_args()
    vargin = vars(args)

    gpu = args.gpu
    glob_constants.SEED = args.seed
    k_fold_cross_validation = args.k_fold_cross_validation

    print(glob_constants.SEED)

    print('Using GPU %s' % gpu)
    os.environ["CUDA_VISIBLE_DEVICES"] = args.gpu
    os.environ["TF_CPP_MIN_LOG_LEVEL"] = "2"

    config_dict = parse_cmd_line(vargin)
<<<<<<< HEAD
    c = get_config(args.model[0])
=======
    c = MCONFIG.get_config(vargin)
>>>>>>> 56e2b31e

    if k_fold_cross_validation:
        ho_test = args.ho_test
        ho_valid = args.ho_valid

        bins_files = cv_utils.load_cross_validation(k_fold_cross_validation)
        bins_split = cv_utils.get_cv_experiments(k_fold_cross_validation, num_valid_bins=ho_valid, num_test_bins=ho_test)
        cv_exp_id = 1
        for bin_inds in bins_split:
            train_files, valid_files, test_files = cv_utils.get_fnames(bins_files, bin_inds)
            c.init_cross_validation(train_files, valid_files, test_files, 'cv-exp-%03d' % cv_exp_id)
            cv_exp_id += 1

            train(c, config_dict)
    else:
        train(c, config_dict)<|MERGE_RESOLUTION|>--- conflicted
+++ resolved
@@ -320,11 +320,7 @@
     os.environ["TF_CPP_MIN_LOG_LEVEL"] = "2"
 
     config_dict = parse_cmd_line(vargin)
-<<<<<<< HEAD
-    c = get_config(args.model[0])
-=======
     c = MCONFIG.get_config(vargin)
->>>>>>> 56e2b31e
 
     if k_fold_cross_validation:
         ho_test = args.ho_test
