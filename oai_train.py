--- conflicted
+++ resolved
@@ -378,8 +378,4 @@
     train(DeeplabV3Config(), {'DIL_RATES': (1, 9 ,18), 'LOSS': WEIGHTED_CROSS_ENTROPY_LOSS,  'INCLUDE_BACKGROUND': True})
 
     # Train 2.5D
-<<<<<<< HEAD
-    train(DeeplabV3_2_5DConfig(), {'DIL_RATES': (1, 9 ,18)})
-=======
-   # train(UNet2_5DConfig())
->>>>>>> ef6279c8
+    train(DeeplabV3_2_5DConfig(), {'DIL_RATES': (1, 9 ,18)})