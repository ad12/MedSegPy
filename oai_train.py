--- conflicted
+++ resolved
@@ -62,13 +62,6 @@
             print('freezing layers %s' % fl)
             for i in fl:
                 model.layers[i].trainable = False
-<<<<<<< HEAD
-            for i in fl:
-                l = model.layers[i]
-                print(l, l.trainable)
-            model = Model(model.inputs, model.outputs)
-=======
->>>>>>> 822286d9
 
     # Replicate model on multiple gpus - note this does not solve issue of having too large of a model
     num_gpus = len(os.environ["CUDA_VISIBLE_DEVICES"].split(','))
