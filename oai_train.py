# Author: Arjun Desai, arjun.desai@duke.edu, 2018 June

from __future__ import print_function, division


def train_model(config, optimizer=None):
    """
    Train model
    :param config: a Config object
    :param optimizer: a Keras optimizer (default = None)
    """

    # Load data from config
    train_path = config.TRAIN_PATH
    valid_path = config.VALID_PATH
    train_batch_size = config.TRAIN_BATCH_SIZE
    valid_batch_size = config.VALID_BATCH_SIZE
    cp_save_path = config.CP_SAVE_PATH
    cp_save_tag = config.CP_SAVE_TAG
    n_epochs = config.N_EPOCHS
    file_types = config.FILE_TYPES
    pik_save_path = config.PIK_SAVE_PATH
    tag = config.TAG
    learn_files = config.LEARN_FILES
    loss = config.LOSS
    layers_to_freeze = []


    # Get model based on config
    img_size = config.IMG_SIZE
    model = get_model(config)

    # Fine tune - initialize with weights
    if (config.FINE_TUNE):
        print('loading weights')
        model.load_weights(config.INIT_WEIGHT_PATH, by_name=True)

    # If no optimizer is provided, default to Adam
    if optimizer is None:
        optimizer = Adam(lr=config.INITIAL_LEARNING_RATE, beta_1=0.99, beta_2=0.995, epsilon=1e-8, decay=config.ADAM_DECAY, amsgrad=config.USE_AMSGRAD)

    # Load loss function
    class_weights = None
    # if weighted cross entropy, load weights
    if loss == WEIGHTED_CROSS_ENTROPY_LOSS and class_weights is None:
        print('calculating freq')
        class_freqs = utils.load_pik(CLASS_FREQ_DAT_PATH)
        class_weights = get_class_weights(class_freqs)
        class_weights = np.reshape(class_weights, (1,2))
        print(class_weights)

    loss_func = get_training_loss(loss, weights=class_weights)
    lr_metric = get_lr_metric(optimizer)
    model.compile(optimizer=optimizer,
                  loss=loss_func, metrics=[lr_metric])

    # set image format to be (N, dim1, dim2, dim3, ch)
    K.set_image_data_format('channels_last')
    train_files, train_nbatches = calc_generator_info(train_path, train_batch_size, learn_files=learn_files, pids=config.PIDS, augment_data=config.AUGMENT_DATA)
    valid_files, valid_nbatches = calc_generator_info(valid_path, valid_batch_size)

    print('INFO: Train size: %d, batch size: %d' % (len(train_files), train_batch_size))
    print('INFO: Valid size: %d, batch size: %d' % (len(valid_files), valid_batch_size))
    print('INFO: Image size: %s' % (img_size,))
    print('INFO: Image types included in training: %s' % (file_types,))
    print('INFO: Number of frozen layers: %s' % len(layers_to_freeze))

    # model callbacks
    cp_cb = ModelCheckpoint(
        os.path.join(cp_save_path, cp_save_tag + '_weights.{epoch:03d}-{val_loss:.4f}.h5'),
        save_best_only=True)
    tfb_cb = tfb(config.TF_LOG_DIR,
                 write_grads=False,
                 write_images=False)
    hist_cb = LossHistory()

    callbacks_list = [tfb_cb, cp_cb, hist_cb]

    # Step decay for learning rate
    if (config.USE_STEP_DECAY):
        lr_cb = lrs(step_decay_wrapper(config.INITIAL_LEARNING_RATE, config.MIN_LEARNING_RATE, config.DROP_FACTOR,
                                       config.DROP_RATE))
        callbacks_list.append(lr_cb)

    # Determine training generator based on version of config
    if (config.VERSION > 1):
        train_gen = img_generator_oai(train_path,
                                      train_batch_size,
                                      config=config,
                                      state='training',
                                      shuffle_epoch=True)
        val_gen = img_generator_oai(valid_path,
                                    valid_batch_size,
                                    config=config,
                                    state='validation',
                                    shuffle_epoch=False)
    else:
        train_gen = img_generator(train_path, train_batch_size, img_size, tag, config.TISSUES, pids=config.PIDS)
        val_gen = img_generator(valid_path, valid_batch_size, img_size, tag, config.TISSUES)


    # Start training
    model.fit_generator(
        train_gen,
        train_nbatches,
        epochs=n_epochs,
        validation_data=val_gen,
        validation_steps=valid_nbatches,
        callbacks=callbacks_list,
        verbose=1)

    # Save optimizer state
    utils.save_optimizer(model.optimizer, config.CP_SAVE_PATH)

    # Save files to write as output
    data = [hist_cb.epoch, hist_cb.losses, hist_cb.val_losses]
    with open(pik_save_path, "wb") as f:
        pickle.dump(data, f)

    # Save model
    model.save(filepath=os.path.join(config.CP_SAVE_PATH, 'model.h5'), overwrite=True)

def get_class_weights(freqs):
    # weight by median and scale to 1
    weights = np.median(freqs) / freqs
    weights = weights / np.min(weights)

    return weights


def get_lr_metric(optimizer):
    """
    Wrapper for learning rate tensorflow metric
    :param optimizer: a Keras optimizer
    :return: a Tensorflow callback
    """
    def lr(y_true, y_pred):
        return optimizer.lr
    return lr


def step_decay_wrapper(initial_lr=1e-4, min_lr=1e-8, drop_factor=0.8, drop_rate=1.0):
    """
    Wrapper for learning rate step decay
    :param initial_lr: initial learning rate (default = 1e-4)
    :param min_lr: minimum learning rate (default = None)
    :param drop_factor: factor to drop (default = 0.8)
    :param drop_rate: rate of learning rate drop (default = 1.0 epochs)
    :return: a Tensorflow callback
    """
    initial_lr = initial_lr
    drop_factor = drop_factor
    drop_rate = drop_rate
    min_lr = min_lr

    def step_decay(epoch):
        import math
        lrate = initial_lr * math.pow(drop_factor, math.floor((1 + epoch) / drop_rate))
        
        if (lrate < min_lr):
            lrate = min_lr

        return lrate

    return step_decay


class LossHistory(kc.Callback):
    """
    A Keras callback to log training history
    """
    def on_train_begin(self, logs={}):
        self.val_losses = []
        self.losses = []
        #self.lr = []
        self.epoch = []

    def on_epoch_end(self, batch, logs={}):
        self.val_losses.append(logs.get('val_loss'))
        self.losses.append(logs.get('loss'))
       # self.lr.append(step_decay(len(self.losses)))
        self.epoch.append(len(self.losses))


def fine_tune(dirpath, config, vals_dict=None):
    # If a fine-tune directory already exits, skip this directory
    if (os.path.isdir(os.path.join(dirpath, 'fine_tune'))):
        print('Skipping %s - fine_tune folder exists' % dirpath)

    # Initialize for fine tuning
    config.load_config(os.path.join(dirpath, 'config.ini'))

    # Get best weight path
    best_weight_path = utils.get_weights(dirpath)
    print('Best weight path: %s' % best_weight_path)

    config.init_fine_tune(best_weight_path)
    if vals_dict is not None:
        for key in vals_dict.keys():
            val = vals_dict[key]
            config.set_attr(key, val)

    config.summary()
    config.save_config()

    train_model(config)

    K.clear_session()


def train_debug():
    print('')
    print('DEBUGGING.....')
    config = DeeplabV3Config()
    config.DEBUG = True
    config.N_EPOCHS = 1
    config.OS = 16
    config.DIL_RATES = (1, 1, 1)

    config.save_config()

    train_model(config)

    K.clear_session()


<<<<<<< HEAD
=======
def data_limitation_train(pid_counts=[5, 15, 30, 60], vals_dict=None):
    """
    Train data limited networks
    :return:
    """

    pids = utils.load_pik(parse_pids.PID_TXT_PATH)
    pids_dict = {5: ['9003406', '9007827', '9047800', '9056363', '9068453'],
                 15: ['9003406', '9007827', '9040390', '9094865', '9172459',
                      '9047800', '9056363', '9068453', '9085290', '9087863',
                      '9102858', '9211869', '9311328', '9331465', '9279291'],
                 30: ['9003406', '9007827', '9040390', '9094865', '9172459',
                      '9192885', '9215390', '9264046', '9309170', '9382271',
                      '9047800', '9056363', '9068453', '9085290', '9087863',
                      '9102858', '9211869', '9311328', '9331465', '9332085',
                      '9352437', '9357137', '9357383', '9369649', '9444401',
                      '9493245', '9567704', '9597990', '9279291', '9596610'],
                 60: random.sample(pids, 60)}
    print('Data limitation......')
    import math
    MCONFIG.SAVE_PATH_PREFIX = '/bmrNAS/people/arjun/msk_data_limit/oai_data'
    num_pids = len(pids)

    for pid_count in pid_counts:
        MCONFIG.SAVE_PATH_PREFIX = '/bmrNAS/people/arjun/msk_data_limit/oai_data/%03d' % pid_count

        if (pid_count > num_pids):
            pid_count = num_pids

        # select pids that were sampled
        pids_sampled = pids_dict[pid_count]
        s_ratio = math.ceil(num_pids / pid_count)

        config = DeeplabV3Config()
        config.N_EPOCHS = math.ceil(10 * num_pids / pid_count)
        config.DROP_FACTOR = config.DROP_FACTOR ** (1/s_ratio)

        config.PIDS = pids_sampled if pid_count != num_pids else None
        print('# Subjects: %d' % pid_count)

        if vals_dict is not None:
            for key in vals_dict.keys():
                val = vals_dict[key]
                config.set_attr(key, val)

        config.save_config()
        config.summary()

        train_model(config)
        
        print('Epochs: %d' % config.N_EPOCHS)
        K.clear_session()

    # must exit because config constant has been overwritten
    exit()


>>>>>>> f2ba133a
def unet_2d_multi_contrast_train():
    """
    Train multi contrast network
    """
    MCONFIG.SAVE_PATH_PREFIX = '/bmrNAS/people/akshay/dl/oai_data/segnet_2d/'

    # By default, loads weights from original 2D unet
    config = UNetMultiContrastConfig()

    # By default, loads weights from original 2D unet
    # To not load these weights by default, uncomment line below
    #config.INIT_UNET_2D = False

    # Adjust hyperparameters
    config.N_EPOCHS = 25
    config.DROP_FACTOR = 0.8
    config.DROP_RATE = 1.0

    train_model(config)

    # need to exit because overwritting config parameters
    exit()


def train(config, vals_dict=None):
    """
    Train config after applying vals_dict
    :param config: a Config object
    :param vals_dict: a dictionary of config parameters to change (default = None)
                      e.g. {'INITIAL_LEARNING_RATE': 1e-6, 'USE_STEP_DECAY': True}
    """

    if vals_dict is not None:
        for key in vals_dict.keys():
            val = vals_dict[key]
            config.set_attr(key, val)

    config.save_config()
    config.summary()
    
    train_model(config)

    K.clear_session()

# Use these for fine tuning
DEEPLAB_TEST_PATHS_PREFIX = '/bmrNAS/people/arjun/msk_seg_networks/oai_data/deeplabv3_2d'
DEEPLAB_TEST_PATHS = ['2018-08-26-20-01-32', # OS=16, DIL_RATES=(6, 12, 18)
        '2018-08-27-02-49-06', # OS=16, DIL_RATES=(1, 9, 18)
                      '2018-08-27-15-48-56', # OS=16, DIL_RATES=(3, 6, 9)
                     ]

DATA_LIMIT_PATHS_PREFIX = os.path.join('/bmrNAS/people/arjun/msk_data_limit/oai_data', '%03d', 'unet_2d')
DATA_LIMIT_NUM_DATE_DICT = {5:'2018-08-26-20-19-31',
                            15:'2018-08-27-03-43-46',
                            30:'2018-08-27-11-18-07',
                            60:'2018-08-27-18-29-19'}

if __name__ == '__main__':
    parser = argparse.ArgumentParser(description='Train OAI dataset')
    parser.add_argument('-g', '--gpu', metavar='G', type=str, nargs='?', default='0',
                        help='gpu id to use')
    parser.add_argument('-s', '--seed', metavar='S', type=int, nargs='?', default=None)
    args = parser.parse_args()
    print(args)
    gpu = args.gpu
    glob_constants.SEED = args.seed
    
    print(glob_constants.SEED)

    print('Using GPU %s' % gpu)
    os.environ["CUDA_VISIBLE_DEVICES"]=args.gpu
    os.environ["TF_CPP_MIN_LOG_LEVEL"]="2"

    # train with weighted cross entropy
    # train(DeeplabV3Config(), {'OS': 16, 'DIL_RATES': (2,4,6), 'DROPOUT_RATE': 0.0})
    
    #data_limitation_train(pid_counts=[60])
    #fine tune
    #fine_tune('/bmrNAS/people/arjun/msk_seg_networks/oai_data/deeplabv3_2d/2018-09-27-07-52-25/', DeeplabV3Config(), vals_dict={'INITIAL_LEARNING_RATE': 1e-6, 'USE_STEP_DECAY': False, 'N_EPOCHS': 20})
    #train(DeeplabV3Config(), {'OS': 16, 'DIL_RATES': (2, 4, 6)})

    #train(SegnetConfig(), {'INITIAL_LEARNING_RATE': 1e-3, 'FINE_TUNE': False, 'TRAIN_BATCH_SIZE': 15})
    #train(SegnetConfig(), {'INITIAL_LEARNING_RATE': 1e-3, 'CONV_ACT_BN': True, 'TRAIN_BATCH_SIZE': 15})

    #train(SegnetConfig(), {'INITIAL_LEARNING_RATE': 1e-3, 'DEPTH': 7, 'NUM_CONV_LAYERS': [3, 3, 3, 3, 3, 3, 3], 'NUM_FILTERS': [16, 32, 64, 128, 256, 512, 1024], 'TRAIN_BATCH_SIZE': 35})
    #fine_tune('/bmrNAS/people/arjun/msk_seg_networks/oai_data/segnet_2d/2018-09-26-19-08-34', SegnetConfig(), vals_dict = {'INITIAL_LEARNING_RATE': 1e-5, 'USE_STEP_DECAY': True, 'DROP_FACTOR': 0.7, 'DROP_RATE': 8.0, 'N_EPOCHS': 20})

    # train with binary cross entropy loss
    # train(SegnetConfig(), {'LOSS': WEIGHTED_CROSS_ENTROPY_LOSS, 'INCLUDE_BACKGROUND': True})
    # train(DeeplabV3Config(), {'DIL_RATES': (1, 9 ,18), 'LOSS': WEIGHTED_CROSS_ENTROPY_LOSS,  'INCLUDE_BACKGROUND': True})


    # Train 2.5D
    #train(UNet2_5DConfig(), {'IMG_SIZE': (288, 288, 5)})

    # Architecture experiment: Train deeplab, segnet end-to-end
    #train(DeeplabV3Config(), {'OS':16, 'DIL_RATES': (2, 4, 6), 'DROPOUT_RATE':0.0})
    #fine_tune(os.path.join(DEEPLAB_TEST_PATHS_PREFIX, '2018-09-26-19-07-53'), DeeplabV3Config(), vals_dict={'INITIAL_LEARNING_RATE':1e-6})
    #print('\n\n')
   # train(SegnetConfig(), {'INITIAL_LEARNING_RATE': 1e-3, 'FINE_TUNE': False, 'TRAIN_BATCH_SIZE': 15})

<<<<<<< HEAD
=======

    # Data limitation experiment: Train Unet, Deeplab, and Segnet with limited data
    #data_limitation_train(vals_dict={'INITIAL_LEARNING_RATE': 0.02, 'DROP_RATE':1.0, 'TRAIN_BATCH_SIZE':12}) # unet
    #data_limitation_train(vals_dict={'OS':16, 'DIL_RATES': (2, 4, 6)}) # deeplab
    # data_limitation_train(vals_dict={'INITIAL_LEARNING_RATE': 1e-3}) # segnet

>>>>>>> f2ba133a
<|MERGE_RESOLUTION|>--- conflicted
+++ resolved
@@ -2,6 +2,33 @@
 
 from __future__ import print_function, division
 
+import argparse
+import pickle
+import os
+import random
+import numpy as np
+
+from keras.optimizers import Adam
+from keras import backend as K
+
+from keras.callbacks import ModelCheckpoint
+from keras.callbacks import LearningRateScheduler as lrs
+from keras.callbacks import ReduceLROnPlateau as rlrp
+from keras.callbacks import TensorBoard as tfb
+import keras.callbacks as kc
+import glob_constants
+
+import config as MCONFIG
+from config import DeeplabV3Config, SegnetConfig, EnsembleUDSConfig, UNetConfig, UNetMultiContrastConfig, UNet2_5DConfig, DeeplabV3_2_5DConfig
+from im_generator import calc_generator_info, img_generator, img_generator_oai, get_class_freq
+from losses import get_training_loss, WEIGHTED_CROSS_ENTROPY_LOSS, BINARY_CROSS_ENTROPY_LOSS
+
+from weight_classes import CLASS_FREQ_DAT_PATH
+
+from models import get_model
+
+import utils
+import parse_pids
 
 def train_model(config, optimizer=None):
     """
@@ -224,66 +251,6 @@
     K.clear_session()
 
 
-<<<<<<< HEAD
-=======
-def data_limitation_train(pid_counts=[5, 15, 30, 60], vals_dict=None):
-    """
-    Train data limited networks
-    :return:
-    """
-
-    pids = utils.load_pik(parse_pids.PID_TXT_PATH)
-    pids_dict = {5: ['9003406', '9007827', '9047800', '9056363', '9068453'],
-                 15: ['9003406', '9007827', '9040390', '9094865', '9172459',
-                      '9047800', '9056363', '9068453', '9085290', '9087863',
-                      '9102858', '9211869', '9311328', '9331465', '9279291'],
-                 30: ['9003406', '9007827', '9040390', '9094865', '9172459',
-                      '9192885', '9215390', '9264046', '9309170', '9382271',
-                      '9047800', '9056363', '9068453', '9085290', '9087863',
-                      '9102858', '9211869', '9311328', '9331465', '9332085',
-                      '9352437', '9357137', '9357383', '9369649', '9444401',
-                      '9493245', '9567704', '9597990', '9279291', '9596610'],
-                 60: random.sample(pids, 60)}
-    print('Data limitation......')
-    import math
-    MCONFIG.SAVE_PATH_PREFIX = '/bmrNAS/people/arjun/msk_data_limit/oai_data'
-    num_pids = len(pids)
-
-    for pid_count in pid_counts:
-        MCONFIG.SAVE_PATH_PREFIX = '/bmrNAS/people/arjun/msk_data_limit/oai_data/%03d' % pid_count
-
-        if (pid_count > num_pids):
-            pid_count = num_pids
-
-        # select pids that were sampled
-        pids_sampled = pids_dict[pid_count]
-        s_ratio = math.ceil(num_pids / pid_count)
-
-        config = DeeplabV3Config()
-        config.N_EPOCHS = math.ceil(10 * num_pids / pid_count)
-        config.DROP_FACTOR = config.DROP_FACTOR ** (1/s_ratio)
-
-        config.PIDS = pids_sampled if pid_count != num_pids else None
-        print('# Subjects: %d' % pid_count)
-
-        if vals_dict is not None:
-            for key in vals_dict.keys():
-                val = vals_dict[key]
-                config.set_attr(key, val)
-
-        config.save_config()
-        config.summary()
-
-        train_model(config)
-        
-        print('Epochs: %d' % config.N_EPOCHS)
-        K.clear_session()
-
-    # must exit because config constant has been overwritten
-    exit()
-
-
->>>>>>> f2ba133a
 def unet_2d_multi_contrast_train():
     """
     Train multi contrast network
@@ -383,14 +350,4 @@
     #train(DeeplabV3Config(), {'OS':16, 'DIL_RATES': (2, 4, 6), 'DROPOUT_RATE':0.0})
     #fine_tune(os.path.join(DEEPLAB_TEST_PATHS_PREFIX, '2018-09-26-19-07-53'), DeeplabV3Config(), vals_dict={'INITIAL_LEARNING_RATE':1e-6})
     #print('\n\n')
-   # train(SegnetConfig(), {'INITIAL_LEARNING_RATE': 1e-3, 'FINE_TUNE': False, 'TRAIN_BATCH_SIZE': 15})
-
-<<<<<<< HEAD
-=======
-
-    # Data limitation experiment: Train Unet, Deeplab, and Segnet with limited data
-    #data_limitation_train(vals_dict={'INITIAL_LEARNING_RATE': 0.02, 'DROP_RATE':1.0, 'TRAIN_BATCH_SIZE':12}) # unet
-    #data_limitation_train(vals_dict={'OS':16, 'DIL_RATES': (2, 4, 6)}) # deeplab
-    # data_limitation_train(vals_dict={'INITIAL_LEARNING_RATE': 1e-3}) # segnet
-
->>>>>>> f2ba133a
+   # train(SegnetConfig(), {'INITIAL_LEARNING_RATE': 1e-3, 'FINE_TUNE': False, 'TRAIN_BATCH_SIZE': 15})