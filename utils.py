import os
import numpy as np
import cv2
import pickle
import configparser
import ast

def check_dir(dir_path):
    if not os.path.isdir(dir_path):
        os.makedirs(dir_path)
    return dir_path

def write_im_overlay(dir_path, xs, im_overlay):
    dir_path = check_dir(dir_path)
    num_slices = xs.shape[0]
    for i in range(num_slices):
        x = np.squeeze(xs[i, ...])
        x = np.stack([x, x, x], axis=-1).astype(np.uint8)
        im = im_overlay[i]

        slice_name = '%03d.png' % i

        overlap_img = cv2.addWeighted(x, 1, im, 0.3, 0)
        cv2.imwrite(os.path.join(dir_path, slice_name), overlap_img)

def write_ovlp_masks(dir_path, y_true, y_pred):
    dir_path = check_dir(dir_path)
    y_true = np.squeeze(y_true)
    y_pred = np.squeeze(y_pred)

    assert(y_true.shape == y_pred.shape)
    ims = []
    num_slices = y_true.shape[0]
    for i in range(num_slices):
        slice_true = y_true[i, :, :]
        slice_pred = y_pred[i, :, :]
        img = generate_ovlp_image(slice_true, slice_pred)
        ims.append(img)

        slice_name = '%03d.png' % i
        cv2.imwrite(os.path.join(dir_path, slice_name), img)

    return ims

def write_mask(dir_path, y_true):
    dir_path = check_dir(dir_path)
    y_true = np.squeeze(y_true) * 255
    num_slices = y_true.shape[0]
    for i in range(num_slices):
        slice_name = '%03d.png' % i
        cv2.imwrite(os.path.join(dir_path, slice_name), y_true[i,:,:])

def write_prob_map(dir_path, y_probs):
    dir_path = check_dir(dir_path)
    y_probs = np.squeeze(y_probs)
    num_slices = y_probs.shape[0]
    for i in range(num_slices):
        slice_name = '%03d.png' % i
<<<<<<< HEAD
        Image
        imC = cv2.applyColorMap(y_probs[i, :, :], cv2.COLORMAP_JET)
=======
        im = y_probs[i,:,:] * 255
        im = im[..., np.newaxis].astype(np.uint8)
        imC = cv2.applyColorMap(im, cv2.COLORMAP_JET)
>>>>>>> fc66eda0
        cv2.imwrite(os.path.join(dir_path, slice_name), imC)


def generate_ovlp_image(y_true, y_pred):
    assert(y_true.shape == y_pred.shape)
    assert len(y_true.shape) == 2, "shape should be 2d, but is " + y_true.shape
    
    y_true = y_true.astype(np.bool)
    y_pred = y_pred.astype(np.bool)

    TP = y_true * y_pred
    FN = y_true * (~y_pred)
    FP = (~y_true) * y_pred

    # BGR format
    img = np.stack([FP, TP, FN], axis=-1).astype(np.uint8)
    img *= 255
    return img

def save_pik(data, filepath):
    with open(filepath, "wb") as f:
        pickle.dump(data, f)


def load_pik(filepath):
    with open(filepath, "rb") as f:
        return pickle.load(f)


def save_config(a_dict, filepath):
    config = configparser.ConfigParser(a_dict)

    with open(filepath, 'w+') as configfile:
        config.write(configfile)

def load_config(filepath):
    config = configparser.ConfigParser()
    config.read(filepath)

    return config['DEFAULT']

def convert_data_type(var_string, data_type):
    if (data_type is str):
        return var_string

    if (data_type is float):
        return float(var_string)

    if (data_type is int):
        return int(var_string)

    if (data_type is bool):
        return bool(data_type)

    if (data_type is list):
        return ast.literal_eval(var_string)

    if (data_type is tuple):
        return ast.literal_eval(var_string)



def get_weights(base_folder):
    """
    Gets the best weights file inside the base_folder
    :param base_folder: dirpath where weights are stored
    :return: h5 file

    Assumes that only the best weights are stored, so searching for the epoch should be enough
    """
    files = os.listdir(base_folder)
    max_epoch = -1
    best_file = ''
    for file in files:
        file_fullpath = os.path.join(base_folder, file)
        # Ensure the file is an h5 file
        if not(os.path.isfile(file_fullpath) and file_fullpath.endswith('.h5') and 'weights' in file):
            continue

        # Get file with max epochs
        train_info = file.split('.')[1]
        epoch = int(train_info.split('-')[0])

        if (epoch > max_epoch):
            max_epoch = epoch
            best_file = file_fullpath

    return best_file

def save_optimizer(optimizer, dirpath):
    """Serialize a model and add the config of the optimizer
    """
    if optimizer is None:
        return

    config = dict()
    config['optimizer'] = optimizer.get_config()

    filepath = os.path.join(dirpath, 'optimizer.dat')
    # Save optimizer state
    save_pik(config, filepath)

def load_optimizer(dirpath):
    """ Return model and optimizer in previous state
    """
    from keras import optimizers
    filepath = os.path.join(dirpath, 'optimizer.dat')
    model_dict = load_pik(filepath)
    optimizer_params = dict([(k,v) for k,v in model_dict.get('optimizer').items()])
    optimizer = optimizers.get(optimizer_params)

    return optimizer

if __name__ == '__main__':
    from config import DeeplabV3Config

    config = DeeplabV3Config(create_dirs=False)
    config.load_config('test_data/config.ini')

    print('')<|MERGE_RESOLUTION|>--- conflicted
+++ resolved
@@ -56,14 +56,9 @@
     num_slices = y_probs.shape[0]
     for i in range(num_slices):
         slice_name = '%03d.png' % i
-<<<<<<< HEAD
-        Image
-        imC = cv2.applyColorMap(y_probs[i, :, :], cv2.COLORMAP_JET)
-=======
         im = y_probs[i,:,:] * 255
         im = im[..., np.newaxis].astype(np.uint8)
         imC = cv2.applyColorMap(im, cv2.COLORMAP_JET)
->>>>>>> fc66eda0
         cv2.imwrite(os.path.join(dir_path, slice_name), imC)
 
 
