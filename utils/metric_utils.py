--- conflicted
+++ resolved
@@ -1,14 +1,10 @@
 import numpy as np
-<<<<<<< HEAD
 import scipy.stats as spstats
 import pandas as pd
 import tabulate
 
 from medpy.metric import dc, assd, recall, precision, sensitivity, specificity, positive_predictive_value
 from typing import Collection
-=======
-from medpy.metric import dc, assd, recall, precision
->>>>>>> 2ba160b0
 
 
 def cv(y_true, y_pred):
@@ -68,7 +64,6 @@
     return voe
 
 
-<<<<<<< HEAD
 class SegMetric(Enum):
     DSC = 1, 'Dice Score Coefficient', dc, False
     VOE = 2, 'Volumetric Overlap Error', volumetric_overlap_error, False
@@ -210,14 +205,11 @@
         if y_true.ndim == 3:
             y_true = y_true[..., np.newaxis]
             y_pred = y_pred[..., np.newaxis]
-=======
-class MetricWrapper():
->>>>>>> 2ba160b0
-
-    def __init__(self):
-        self.metrics = {'dsc': [], 'voe': [], 'cv': [], 'assd': [], 'precision': [], 'recall': []}
-
-<<<<<<< HEAD
+
+        assert y_true.shape[-1] == len(self.class_names), "Expected %d classes. Got %d" % (len(self.class_names),
+                                                                                           y_true.shape[-1])
+        num_classes = len(self.class_names)
+
         metrics_data = []
         metrics_names = []
         for m in self.metrics:
@@ -293,61 +285,4 @@
 
     df = pd.DataFrame(a, index=['aplha', 'b'])
     print(df)
-    print(df.mean(axis=1)['b'])
-=======
-    def compute_metrics(self, y_true: np.ndarray, y_pred: np.ndarray, voxel_spacing: tuple):
-        assert type(y_true) is np.ndarray and type(y_pred) is np.ndarray, "y_true and y_pred must be numpy arrays"
-        assert y_true.shape == y_pred.shape, "Shape mismatch: y_true and y_pred must have the same shape"
-        assert len(y_true.shape) == len(
-            voxel_spacing), "Shape mismatch: voxel spacing must be specified for each dimension"
-
-        self.metrics['dsc'].append(dc(y_pred, y_true))
-        self.metrics['voe'].append(volumetric_overlap_error(y_true, y_pred))
-        self.metrics['cv'].append(cv(y_true, y_pred))
-        self.metrics['assd'].append(assd(y_pred, y_true, voxelspacing=voxel_spacing))
-        self.metrics['precision'].append(precision(y_pred, y_true))
-        self.metrics['recall'].append(recall(y_pred, y_true))
-
-    def rms(self, metric):
-        data = np.asarray(self.metrics[metric])
-        return np.sqrt(np.mean(data ** 2))
-
-    def mean(self, metric):
-        data = np.asarray(self.metrics[metric])
-        return np.mean(data)
-
-    def std(self, metric):
-        data = np.asarray(self.metrics[metric])
-        return np.std(data)
-
-    def median(self, metric):
-        data = np.asarray(self.metrics[metric])
-        return np.median(data)
-
-    def summary(self):
-        s = ''
-        s += 'DSC - Mean +/- Std, Median = %0.4f +/- %0.3f, %0.4f\n' % (self.mean('dsc'),
-                                                                        self.std('dsc'),
-                                                                        self.median('dsc'))
-
-        s += 'VOE - Mean +/- Std, Median = %0.4f +/- %0.3f, %0.4f\n' % (self.mean('voe'),
-                                                                        self.std('voe'),
-                                                                        self.median('voe'))
-
-        s += 'CV - RMS +/- Std, Median = %0.4f +/- %0.3f, %0.4f\n' % (self.rms('cv'),
-                                                                      self.std('cv'),
-                                                                      self.median('cv'))
-
-        s += 'ASSD (mm) - Mean +/- Std, Median = %0.4f +/- %0.3f, %0.4f\n' % (self.mean('assd'),
-                                                                              self.std('assd'),
-                                                                              self.median('assd'))
-
-        s += 'Precision - Mean +/- Std, Median = %0.4f +/- %0.3f, %0.4f\n' % (self.mean('precision'),
-                                                                              self.std('precision'),
-                                                                              self.median('precision'))
-
-        s += 'Recall - Mean +/- Std, Median = %0.4f +/- %0.3f, %0.4f\n' % (self.mean('recall'),
-                                                                           self.std('recall'),
-                                                                           self.median('recall'))
-        return s
->>>>>>> 2ba160b0
+    print(df.mean(axis=1)['b'])